# Copyright 2021 The QHBM Library Authors. All Rights Reserved.
#
# Licensed under the Apache License, Version 2.0 (the "License");
# you may not use this file except in compliance with the License.
# You may obtain a copy of the License at
#
#     https://www.apache.org/licenses/LICENSE-2.0
#
# Unless required by applicable law or agreed to in writing, software
# distributed under the License is distributed on an "AS IS" BASIS,
# WITHOUT WARRANTIES OR CONDITIONS OF ANY KIND, either express or implied.
# See the License for the specific language governing permissions and
# limitations under the License.
# ==============================================================================
"""Tools for defining quantum circuit models."""

import absl
from typing import List, Union

import cirq
import numpy as np
import tensorflow as tf
import tensorflow_quantum as tfq

from qhbmlib import circuit_model_utils


class QuantumCircuit(tf.keras.layers.Layer):
  """Class for representing a quantum circuit."""

  def __init__(self,
               pqc: cirq.Circuit,
               symbol_names: tf.Tensor,
               value_layers_inputs: List[Union[tf.Variable, List[tf.Variable]]],
               value_layers: List[List[tf.keras.layers.Layer]],
               name: Union[None, str] = None):
    """Initializes a QuantumCircuit.

    Args:
      pqc: Representation of a parameterized quantum circuit.
      symbol_names: Strings which are used to specify the order in which the
        values in `self.symbol_values` should be placed inside of the circuit.
      value_layers_inputs: Inputs to the `value_layers` argument.
      value_layers: The concatenation of the layers in entry `i` yields a
        trainable map from `value_layers_inputs[i]` to the `i` entry in the list
        of intermediate values.  The list of intermediate values is concatenated
        to yield the values to substitute into the circuit.
      name: Optional name for the model.
    """
    super().__init__(name=name)

    if set(tfq.util.get_circuit_symbols(pqc)) != {
        s.decode("utf-8") for s in symbol_names.numpy()
    }:
      absl.logging.warning(
          "Argument `pqc` does not have exactly the same parameters as"
          "`symbol_names`, indicating unused `self.symbol_values` outputs.")
    self._qubits = sorted(pqc.all_qubits())
    self._symbol_names = symbol_names
    self._value_layers = value_layers
    self._value_layers_inputs = value_layers_inputs

    self._pqc = tfq.convert_to_tensor([pqc])

    raw_bit_circuit = circuit_model_utils.bit_circuit(self.qubits)
    bit_symbol_names = list(
        sorted(tfq.util.get_circuit_symbols(raw_bit_circuit)))
    self._bit_symbol_names = tf.constant([str(x) for x in bit_symbol_names])
    self._bit_circuit = tfq.convert_to_tensor([raw_bit_circuit])

  @property
  def qubits(self):
    """Sorted list of the qubits on which this circuit acts."""
    return self._qubits

  @property
  def symbol_names(self):
    """1D tensor of strings which are the free parameters of the circuit."""
    return self._symbol_names

  @property
  def value_layers_inputs(self):
    """List of lists of variables which are inputs to `value_layers`.

    This property (and `value_layers`) is where the caller would access model
    weights to be updated from a secondary model or hypernetwork.
    """
    return self._value_layers_inputs

  @property
  def value_layers(self):
    """List of lists of Keras layers which calculate current parameter values.

    This property (and `value_layers_inputs`) is where the caller would access
    model weights to be updated from a secondary model or hypernetwork.
    """
    return self._value_layers

  @property
  def symbol_values(self):
    """1D `tf.Tensor` of floats specifying the current values of the parameters.

    This should be structured such that `self.symbol_values[i]` is the current
    value of `self.symbol_names[i]` in `self.pqc` and `self.inverse_pqc`.
    """
    # TODO(#123): empty value because concat requires at least two entries.
    intermediate_values = [[]]
    for inputs, layers in zip(self.value_layers_inputs, self.value_layers):
      x = inputs
      for layer in layers:
        x = layer(x)
      intermediate_values.append(x)
    return tf.concat(intermediate_values, 0)

  @property
  def pqc(self):
    """TFQ tensor representation of the parameterized unitary circuit."""
    return self._pqc

  def build(self, input_shape):
    """Builds the layers which calculate the values.

    `input_shape` is unused because it is known to be the shape of
    `self._value_layers_inputs`.
    """
    del input_shape
    for inputs, layers in zip(self.value_layers_inputs, self.value_layers):
      if isinstance(inputs, tf.Variable):
        x = inputs.get_shape()
      else:
        x = [v.get_shape() for v in inputs]
      for layer in layers:
        x = layer.compute_output_shape(x)

  def call(self, inputs):
    """Inputs are bitstrings prepended as initial states to `self.pqc`."""
    num_bitstrings = tf.shape(inputs)[0]
    bit_circuits = tfq.resolve_parameters(
        tf.tile(self._bit_circuit, [num_bitstrings]), self._bit_symbol_names,
        tf.cast(inputs, tf.float32))
    pqcs = tf.tile(self.pqc, [num_bitstrings])
    return tfq.append_circuit(bit_circuits, pqcs)

<<<<<<< HEAD
  def __add__(self, other):
=======
  def __add__(self, other: "QuantumCircuit"):
>>>>>>> 7f9bbce3
    """Returns a QuantumCircuit with `self.pqc` appended to `other.pqc`.

    Note that no new `tf.Variable`s are created, the new QuantumCircuit contains
    the variables in both `self` and `other`.
    """
    if isinstance(other, QuantumCircuit):
      intersection = tf.sets.intersection(
          tf.expand_dims(self.symbol_names, 0),
          tf.expand_dims(other.symbol_names, 0))
      if not tf.equal(tf.size(intersection.values), 0):
        raise ValueError(
            "Circuits to be summed must not have symbols in common.")
      new_pqc = tfq.from_tensor(tfq.append_circuit(self.pqc, other.pqc))[0]
      new_symbol_names = tf.concat([self.symbol_names, other.symbol_names], 0)
      new_value_layers_inputs = (
          self.value_layers_inputs + other.value_layers_inputs)
      new_value_layers = self.value_layers + other.value_layers
<<<<<<< HEAD
      new_name = self.name + other.name
=======
      new_name = self.name + "_" + other.name
>>>>>>> 7f9bbce3
      return QuantumCircuit(new_pqc, new_symbol_names, new_value_layers_inputs,
                            new_value_layers, new_name)
    else:
      raise TypeError

  def __pow__(self, exponent):
    """Returns a QuantumCircuit with inverted `self.pqc`.

    Note that no new `tf.Variable`s are created, the new QuantumCircuit contains
    the same variables as `self`.
    """
<<<<<<< HEAD
    if isinstance(exponent, int):
      if exponent != -1:
        raise ValueError("Only the inverse (exponent == -1) is supported.")
=======
    if exponent == -1:
>>>>>>> 7f9bbce3
      new_pqc = tfq.from_tensor(self.pqc)[0]**-1
      new_name = self.name + "_inverse"
      return QuantumCircuit(new_pqc, self.symbol_names,
                            self.value_layers_inputs, self.value_layers,
                            new_name)
    else:
<<<<<<< HEAD
      raise TypeError
=======
      raise ValueError("Only the inverse (exponent == -1) is supported.")
>>>>>>> 7f9bbce3


class DirectQuantumCircuit(QuantumCircuit):
  """QuantumCircuit with direct map from model variables to circuit params."""

  def __init__(
      self,
      pqc: cirq.Circuit,
      initializer: tf.keras.initializers.Initializer = tf.keras.initializers
      .RandomUniform(0, 2 * np.pi),
      name: Union[None, str] = None,
  ):
    """Initializes a DirectQuantumCircuit.

    Args:
      pqc: Representation of a parameterized quantum circuit.
      initializer: A `tf.keras.initializers.Initializer` which specifies how to
        initialize the values of the parameters in `circuit`.
      name: Optional name for the model.
    """
    raw_symbol_names = list(sorted(tfq.util.get_circuit_symbols(pqc)))
    symbol_names = tf.constant([str(x) for x in raw_symbol_names],
                               dtype=tf.string)
    values = [tf.Variable(initializer(shape=[len(raw_symbol_names)]))]
    value_layers = [[]]
    super().__init__(pqc, symbol_names, values, value_layers)


class QAIA(QuantumCircuit):
  """Quantum circuit defined by a classical energy and a Hamiltonian.

  This circuit model is intended for use with VQT.
  """

  def __init__(self,
               quantum_h_terms: List[cirq.PauliSum],
               classical_h_terms: List[cirq.PauliSum],
               num_layers: int,
               initializer=tf.keras.initializers.RandomUniform(0, 2 * np.pi),
               name=None):
    r"""Initializes a QAIA.

    The ansatz is QAOA-like, with the exponential of the EBM ansatz in place
    of the usual "problem Hamiltonian". Mathematically, it is represented as:

    $$\prod_{\ell=1}^P \left[
        \left(
          \prod_{\bm{b} \in \mathcal{B}_K}
            e^{i\eta_\ell \theta_{\bm{b}}\bm{\hat{Z}}^{\bm{b}}}
        \right)\left(
          \prod_{r\in \mathcal{I}}
            e^{i\gamma_{r\ell}\hat{H}_r}
        \right)
      \right],$$

    where $\hat{H}_r$ is `quantum_h_terms`, $\bm{\hat{Z}}^{\bm{b}}$ is
    `classical_h_terms`, and $P$ is `num_layers`.

    # TODO(#119): add link to new version of the paper.
    For further discussion, see the section "Physics-Inspired Architecture:
    Quantum Adiabatic-Inspired Ansatz" in the QHBM paper.

    Args:
      quantum_h_terms: Non-commuting terms of the target thermal state
        assumed in the QAIA ansatz.
      classical_h_terms: Hamiltonian representation of the EBM chosen to model
        the target thermal state.
      num_layers: How many layers of the ansatz to apply.
      initializer: A `tf.keras.initializers.Initializer` which specifies how to
        initialize the values of the parameters in `circuit`.
      name: Optional name for the model.
    """
    quantum_symbols = []
    classical_symbols = []
    for j in range(num_layers):
      quantum_symbols.append([])
      classical_symbols.append([])
      for k, _ in enumerate(quantum_h_terms):
        quantum_symbols[-1].append(f"gamma_{j}_{k}")
      for k, _ in enumerate(classical_h_terms):
        classical_symbols[-1].append(f"eta_{j}_{k}")

    pqc = cirq.Circuit()
    flat_symbols = []
    for q_symb, c_symb in zip(quantum_symbols, classical_symbols):
      pqc += tfq.util.exponential(quantum_h_terms, coefficients=q_symb)
      pqc += tfq.util.exponential(classical_h_terms, coefficients=c_symb)
      flat_symbols.extend(q_symb + c_symb)
    symbol_names = tf.constant(flat_symbols)

    value_layers_inputs = [[
        tf.Variable(initializer(shape=[num_layers])),  # true etas
        tf.Variable(initializer(shape=[len(classical_h_terms)])),  # thetas
        tf.Variable(
            initializer(shape=[num_layers, len(quantum_h_terms)])),  # gammas
    ]]

    def embed_params(inputs):
      """Tiles up the variables to properly tie QAIA parameters."""
      exp_etas = tf.expand_dims(inputs[0], 1)
      tiled_thetas = tf.tile(
          tf.expand_dims(inputs[1], 0), [tf.shape(inputs[0])[0], 1])
      classical_params = exp_etas * tiled_thetas
      return tf.reshape(tf.concat([classical_params, inputs[2]], 1), [-1])

    value_layers = [[tf.keras.layers.Lambda(embed_params)]]

    super().__init__(pqc, symbol_names, value_layers_inputs, value_layers)<|MERGE_RESOLUTION|>--- conflicted
+++ resolved
@@ -141,11 +141,7 @@
     pqcs = tf.tile(self.pqc, [num_bitstrings])
     return tfq.append_circuit(bit_circuits, pqcs)
 
-<<<<<<< HEAD
-  def __add__(self, other):
-=======
   def __add__(self, other: "QuantumCircuit"):
->>>>>>> 7f9bbce3
     """Returns a QuantumCircuit with `self.pqc` appended to `other.pqc`.
 
     Note that no new `tf.Variable`s are created, the new QuantumCircuit contains
@@ -163,11 +159,7 @@
       new_value_layers_inputs = (
           self.value_layers_inputs + other.value_layers_inputs)
       new_value_layers = self.value_layers + other.value_layers
-<<<<<<< HEAD
-      new_name = self.name + other.name
-=======
       new_name = self.name + "_" + other.name
->>>>>>> 7f9bbce3
       return QuantumCircuit(new_pqc, new_symbol_names, new_value_layers_inputs,
                             new_value_layers, new_name)
     else:
@@ -179,24 +171,14 @@
     Note that no new `tf.Variable`s are created, the new QuantumCircuit contains
     the same variables as `self`.
     """
-<<<<<<< HEAD
-    if isinstance(exponent, int):
-      if exponent != -1:
-        raise ValueError("Only the inverse (exponent == -1) is supported.")
-=======
     if exponent == -1:
->>>>>>> 7f9bbce3
       new_pqc = tfq.from_tensor(self.pqc)[0]**-1
       new_name = self.name + "_inverse"
       return QuantumCircuit(new_pqc, self.symbol_names,
                             self.value_layers_inputs, self.value_layers,
                             new_name)
     else:
-<<<<<<< HEAD
-      raise TypeError
-=======
       raise ValueError("Only the inverse (exponent == -1) is supported.")
->>>>>>> 7f9bbce3
 
 
 class DirectQuantumCircuit(QuantumCircuit):
