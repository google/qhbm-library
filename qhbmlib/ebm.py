# Copyright 2021 The QHBM Library Authors.
#
# Licensed under the Apache License, Version 2.0 (the "License");
# you may not use this file except in compliance with the License.
# You may obtain a copy of the License at
#
#     https://www.apache.org/licenses/LICENSE-2.0
#
# Unless required by applicable law or agreed to in writing, software
# distributed under the License is distributed on an "AS IS" BASIS,
# WITHOUT WARRANTIES OR CONDITIONS OF ANY KIND, either express or implied.
# See the License for the specific language governing permissions and
# limitations under the License.
# ==============================================================================
"""Module for defining and sampling from EBMs."""

import abc
import collections
import itertools
from absl import logging

import cirq
import tensorflow as tf
import tensorflow_probability as tfp
import tensorflow_quantum as tfq


class EnergyFunction(tf.keras.Model, abc.ABC):

  def __init__(self):
    super().__init__()

  @property
  @abc.abstractmethod
  def num_bits(self):
    raise NotImplementedError()

  @property
  @abc.abstractmethod
  def has_operators(self):
    raise NotImplementedError()

  @abc.abstractmethod
  def energy(self, bitstrings):
    raise NotImplementedError()

  def operators(self, qubits):
    raise NotImplementedError()


class KOBE(EnergyFunction):

  def __init__(self,
               num_bits,
               order,
               initializer=tf.keras.initializers.RandomUniform()):
    super().__init__()
    self._num_bits = num_bits
    self.order = order
    self.indices = []
    for i in range(1, order + 1):
      combos = itertools.combinations(range(order), i)
      self.indices.extend([tf.constant(c) for c in combos])
    self.indices = tf.ragged.stack(self.indices)
    self._variables = tf.Variable(initializer([self.indices.nrows()]))

  @property
  def num_bits(self):
    return self._num_bits

  @property
  def has_operators(self):
    return True

  @tf.function
  def energy(self, bitstrings):
    spins = 1 - 2 * bitstrings
    parities_t = tf.zeros(
        [self.indices.nrows(), tf.shape(bitstrings)[0]], dtype=tf.float32)
    for i in tf.range(self.indices.nrows()):
      parity = tf.reduce_prod(tf.gather(spins, self.indices[i], axis=-1), -1)
      parities_t = tf.tensor_scatter_nd_update(parities_t, [[i]], [parity])
    return tf.reduce_sum(tf.transpose(parities_t) * self._variables, -1)

  def operators(self, qubits):
    if len(qubits) != self.num_bits:
      raise ValueError("Need one qubit for every bit.")
    operators = []
    for i in range(self.indices.nrows()):
      operators.append(
          cirq.PauliString(
              cirq.Z(qubits[self.indices[i][j]])
              for j in range(tf.shape(self.indices[i])[0])))
    return tfq.convert_to_tensor(operators)


class MLP(EnergyFunction):

  def __init__(self, num_bits, units, activations):
    super().__init__()
    self._num_bits = num_bits
    self.hidden_layers = [
        tf.keras.layers.Dense(u, activation=a)
        for u, a in zip(units, activations)
    ]
    self.energy_layer = tf.keras.layers.Dense(1)
    self.build([1, num_bits])

  @property
  def num_bits(self):
    return self._num_bits

  @property
  def has_operators(self):
    return False

  @tf.function
  def call(self, bitstrings):
    x = bitstrings
    for hidden_layer in self.hidden_layers:
      x = hidden_layer(x)
    x = self.energy_layer(x)
    return tf.squeeze(x, -1)

  @tf.function
  def energy(self, bitstrings):
    return self(bitstrings)


class EnergySampler(abc.ABC):

  @property
  @abc.abstractmethod
  def energy_function(self):
    raise NotImplementedError()

  @abc.abstractmethod
  def sample(self, num_samples):
    raise NotImplementedError()


@tf.function
def unique_bitstrings_with_counts(bitstrings):
  """Extract the unique bitstrings in the given bitstring tensor.

    Works by converting each bitstring to a 64 bit integer, then using built-in
    `tf.unique_with_counts` on this 1-D array, then mapping these integers back
    to
    bitstrings. The inputs and outputs are to be related by the same invariants
    as
    those of `tf.unique_with_counts`,
    y[idx[i]] = input_bitstrings[i] for i in [0, 1,...,rank(input_bitstrings) -
    1]

    TODO(zaqqwerty): the signature and return values are designed to be similar
    to those of tf.unique_with_counts.  This function is needed because
    `tf.unique_with_counts` does not work on 2-D tensors.  When it begins to
    work
    on 2-D tensors, then this function will be deprecated.

    Args:
      input_bitstrings: 2-D `tf.Tensor` of dtype `int8`.  This tensor is
        interpreted as a list of bitstrings.  Bitstrings are required to be 64
        bits or fewer.
      out_idx: An optional `tf.DType` from: `tf.int32`, `tf.int64`. Defaults to
        `tf.int32`.  Specified type of idx and count outputs.

    Returns:
      y: 2-D `tf.Tensor` of dtype `int8` containing the unique 0-axis entries of
        `input_bitstrings`.
      idx: 1-D `tf.Tensor` of dtype `out_idx` such that `idx[i]` is the index in
        `y` containing the value `input_bitstrings[i]`.
      count: 1-D `tf.Tensor` of dtype `out_idx` such that `count[i]` is the
      number
        of occurences of `y[i]` in `input_bitstrings`.
  """
  # Convert bitstrings to integers and uniquify those integers.
  input_shape = tf.shape(bitstrings)
  mask = tf.cast(bitstrings, tf.int64)
  base = tf.bitwise.left_shift(
      mask, tf.range(tf.cast(input_shape[1], tf.int64), dtype=tf.int64))
  ints_equiv = tf.reduce_sum(base, 1)
  _, idx, counts = tf.unique_with_counts(ints_equiv)

  # Convert unique integers to corresponding unique bitstrings.
  unique_bitstrings = tf.zeros((tf.shape(counts)[0], input_shape[1]),
                               dtype=tf.int8)
  unique_bitstrings = tf.tensor_scatter_nd_update(unique_bitstrings,
                                                  tf.expand_dims(idx, axis=1),
                                                  bitstrings)

  return unique_bitstrings, counts


class EnergyKernel(tfp.mcmc.TransitionKernel, abc.ABC):

  @property
  @abc.abstractmethod
  def energy_function(self):
    raise NotImplementedError()


UncalibratedGWGResults = collections.namedtuple(
    "UncalibratedGWGResults", ["target_log_prob", "log_acceptance_correction"])


class UncalibratedGWG(EnergyKernel):

  def __init__(self, energy_function, grad=True, temp=2.0, num_samples=1):
    self._energy_function = energy_function
    self.grad = grad
    self.diff_function = self.grad_diff_function if grad else self.exact_diff_function
    self.temp = temp
    self.num_samples = num_samples

  @property
  def energy_function(self):
    return self._energy_function

  @property
  def is_calibrated(self):
    return False

  @tf.function
  def exact_diff_function(self, current_state):
    current_state_t = tf.transpose(current_state)
    diff_t = tf.zeros_like(current_state_t, dtype=tf.float32)
    current_energy = self.energy_function.energy(current_state)

    for i in tf.range(tf.shape(current_state)[-1]):
      pert_state = tf.transpose(
          tf.tensor_scatter_nd_update(current_state_t, [[i]],
                                      tf.expand_dims(1 - current_state_t[i],
                                                     0)))
      diff_t = tf.tensor_scatter_nd_update(
          diff_t, [[i]],
          tf.expand_dims(
              current_energy - self.energy_function.energy(pert_state), 0))
    return tf.transpose(diff_t)

  @tf.function
  def grad_diff_function(self, current_state):
    current_state = tf.cast(current_state, tf.float32)
    with tf.GradientTape() as tape:
      tape.watch(current_state)
      energy = self.energy_function.energy(current_state)
    grad = tape.gradient(energy, current_state)
    return (2 * current_state - 1) * grad

  @tf.function
  def one_step(self, current_state, previous_kernel_results):
    forward_diff = self.diff_function(current_state)
    forward_dist = tfp.distributions.OneHotCategorical(
        logits=forward_diff / self.temp, dtype=tf.int8)
    all_changes = forward_dist.sample(self.num_samples)
    total_change = tf.cast(tf.reduce_sum(all_changes, 0) > 0, tf.int8)
    next_state = tf.bitwise.bitwise_xor(total_change, current_state)

    target_log_prob = -1 * self.energy_function.energy(next_state)

    forward_log_prob = tf.reduce_sum(forward_dist.log_prob(all_changes), 0)
    backward_diff = self.diff_function(next_state)
    backward_dist = tfp.distributions.OneHotCategorical(
        logits=backward_diff / self.temp, dtype=tf.int8)
    backward_log_prob = tf.reduce_sum(backward_dist.log_prob(all_changes), 0)
    log_acceptance_correction = backward_log_prob - forward_log_prob

    kernel_results = UncalibratedGWGResults(
        target_log_prob=target_log_prob,
        log_acceptance_correction=log_acceptance_correction)

    return next_state, kernel_results

  @tf.function
  def bootstrap_results(self, init_state):
    target_log_prob = -1 * self.energy_function.energy(init_state)
    kernel_results = UncalibratedGWGResults(
        target_log_prob=target_log_prob,
        log_acceptance_correction=tf.zeros_like(target_log_prob))
    return kernel_results


class MetropolisHastings(tfp.mcmc.MetropolisHastings, EnergyKernel):

  def __init__(self, inner_kernel):
    super().__init__(inner_kernel)

  @property
  def energy_function(self):
    return self.inner_kernel.energy_function


class GWG(MetropolisHastings):

  def __init__(self, energy_function, grad=True, temp=2.0, num_samples=1):
    inner_kernel = UncalibratedGWG(
        energy_function, grad=grad, temp=temp, num_samples=num_samples)
    super().__init__(inner_kernel)


class MCMC(EnergySampler):

  def __init__(self,
               kernel,
               num_chains=1,
               buffer_capacity=1000,
               buffer_prob=1,
               num_burnin_steps=0,
               num_steps_between_results=0,
               parallel_iterations=10):
    self.kernel = kernel
    self.num_chains = num_chains
    self.num_bits = kernel.energy_function.num_bits
    self.buffer_capacity = buffer_capacity
    self.buffer_prob = buffer_prob
    self.num_burnin_steps = num_burnin_steps
    self.num_steps_between_results = num_steps_between_results
    self.parallel_iterations = parallel_iterations

    self.buffer = tf.queue.RandomShuffleQueue(
        buffer_capacity, 0, [tf.int8], shapes=[self.num_bits])

  @property
  def energy_function(self):
    return self.kernel.energy_function

  @tf.function
  def sample(self, num_samples):
    num_results = tf.cast(tf.math.ceil(num_samples / self.num_chains), tf.int32)

    if tf.random.uniform(()) > self.buffer_prob:
      init_state = tf.cast(
          tf.random.uniform([self.num_chains, self.num_bits],
                            maxval=2,
                            dtype=tf.int32), tf.int8)
    else:
      init_state = self.buffer.dequeue_many(
          tf.math.minimum(self.num_chains, self.buffer.size()))
      init_state = tf.concat([
          init_state,
          tf.cast(
              tf.random.uniform(
                  [self.num_chains - tf.shape(init_state)[0], self.num_bits],
                  maxval=2,
                  dtype=tf.int32), tf.int8)
      ], 0)

    previous_kernel_results = self.kernel.bootstrap_results(init_state)

    samples = tfp.mcmc.sample_chain(
        num_results,
        init_state,
        previous_kernel_results=previous_kernel_results,
        kernel=self.kernel,
        num_burnin_steps=self.num_burnin_steps,
        num_steps_between_results=self.num_steps_between_results,
        parallel_iterations=self.parallel_iterations,
        trace_fn=None)

    sampled_states = tf.reshape(samples, [-1, self.num_bits])
    if tf.shape(sampled_states)[0] > self.buffer_capacity - self.buffer.size():
      self.buffer.dequeue_many(
          tf.math.minimum(
              tf.shape(sampled_states)[0] -
              (self.buffer_capacity - self.buffer.size()), self.buffer.size()))
    self.buffer.enqueue_many(sampled_states[:tf.math.minimum(
        tf.shape(sampled_states)[0], self.buffer_capacity)])

    return unique_bitstrings_with_counts(sampled_states[:num_samples])


class EBM(tf.Module):

  def __init__(self, energy_function, energy_sampler, analytic=False):
    super().__init__()
    self.energy_function = energy_function
    self.energy_sampler = energy_sampler
    self.analytic = analytic
    if analytic:
      self.all_bitstrings = tf.constant(
          list(itertools.product([0, 1], repeat=energy_function.num_bits)),
          dtype=tf.int8)

  @property
  def num_bits(self):
    return self.energy_function.num_bits

  @property
  def has_operators(self):
    return self.energy_function.has_operators

  @property
  def is_analytic(self):
    return self.analytic

  @tf.function
  def energy(self, bitstrings):
    return self.energy_function.energy(bitstrings)

  def operators(self, qubits):
    return self.energy_function.operators(qubits)

  @tf.function
  def sample(self, num_samples):
    if self.analytic and self.energy_sampler is None:
      all_energies = self.energy(self.all_bitstrings)
      dist = tfp.distributions.Categorical(logits=-1 * all_energies)
      return tf.gather(self.all_bitstrings, dist.sample(num_samples))
    return self.energy_sampler.sample(num_samples)

  @tf.function
  def log_partition_function(self):
    if self.analytic:
      all_energies = self.energy(self.all_bitstrings)
      return tf.reduce_logsumexp(-1 * all_energies)
    raise NotImplementedError()

  @tf.function
  def entropy(self):
    if self.analytic:
      all_energies = self.energy(self.all_bitstrings)
      dist = tfp.distributions.Categorical(logits=-1 * all_energies)
      return dist.entropy()
    raise NotImplementedError()


class Bernoulli(EBM):

  def __init__(self,
               num_bits,
               initializer=tf.keras.initializers.RandomUniform()):
    tf.Module.__init__(self)
    self._num_bits = num_bits
    self._variables = tf.Variable(initializer([num_bits]))
    self.dist = tfp.distributions.Bernoulli(
        logits=2 * self._variables, dtype=tf.int8)

  @property
  def num_bits(self):
    return self._num_bits

  @property
  def has_operators(self):
    return True

  @property
  def is_analytic(self):
    return True

  @tf.function
  def energy(self, bitstrings):
<<<<<<< HEAD
    return tf.matmul(1 - 2 * bitstrings, self._variables)
=======
    return tf.reduce_sum(
        tf.cast(1 - 2 * bitstrings, tf.float32) * self._variables, -1)
>>>>>>> 1c18e146

  def operators(self, qubits):
    return tfq.convert_to_tensor(
        [cirq.Z(qubits[i]) for i in range(self.num_bits)])

  @tf.function
  def sample(self, num_samples):
    return unique_bitstrings_with_counts(self.dist.sample(num_samples))

  @tf.function
  def log_partition_function(self):
    return tf.constant(0.0)

  @tf.function
  def entropy(self):
    return tf.reduce_sum(self.dist.entropy())


# NEW
# =======================================================================
#OLD


@tf.function
def probability_to_logit(probability):
  logging.info("retracing: probability_to_logit")
  p = tf.cast(probability, tf.dtypes.float32)
  return tf.math.log(p) - tf.math.log(1 - p)


@tf.function
def logit_to_probability(logit_in):
  logging.info("retracing: logit_to_probability")
  logit = tf.cast(logit_in, tf.dtypes.float32)
  return tf.math.divide(tf.math.exp(logit), 1 + tf.math.exp(logit))


def build_bernoulli(num_nodes, identifier):

  @tf.function
  def energy_bernoulli(logits, bitstring):
    """Calculate the energy of a bitstring against a product of Bernoullis.
    Args:
      logits: 1-D tf.Tensor of dtype float32 containing the logits for each
        Bernoulli factor.
      bitstring: 1-D tf.Tensor of dtype int8 of the form [x_0, ..., x_n-1]. Must
        be the same shape as thetas.
    Returns:
      energy: 0-D tf.Tensor of dtype float32 containing the
        energy of the bitstring calculated as
        sum_i[ln(1+exp(logits_i)) - x_i*logits_i].
    """
    logging.info("retracing: energy_bernoulli_{}".format(identifier))
    bitstring = tf.cast(bitstring, dtype=tf.float32)
    return tf.reduce_sum(
        tf.nn.sigmoid_cross_entropy_with_logits(bitstring, logits))

  @tf.function
  def sampler_bernoulli(thetas, num_samples):
    """Sample bitstrings from a product of Bernoullis.
    Args:
      thetas: 1 dimensional `tensor` of dtype `float32` containing the logits
        for each Bernoulli factor.
      bitstring: 1 dimensional `tensor` of dtype `int8` of the form [x_0, ...,
        x_n-1] so that x is a bitstring.
    Returns:
      bitstrings: `tensor` of dtype `int8` and shape [num_samples, bits]
        where bitstrings are sampled according to
        p(bitstring | thetas) ~ exp(-energy(bitstring | thetas))
    """
    logging.info("retracing: sampler_bernoulli_{}".format(identifier))
    return tfp.distributions.Bernoulli(
        logits=thetas, dtype=tf.int8).sample(num_samples)

  @tf.function
  def log_partition_bernoulli(thetas):
    logging.info("retracing: log_partition_bernoulli_{}".format(identifier))
    # The result is always zero given our definition of the energy.
    return tf.constant(0.0)

  @tf.function
  def entropy_bernoulli(thetas):
    """Calculate the entropy of a product of Bernoullis.
    Args:
        thetas: 1 dimensional `tensor` of dtype `float32` containing the logits
          for each Bernoulli factor.
    Returns:
      entropy: 0 dimensional `tensor` of dtype `float32` containing the
        entropy (in nats) of the distribution.
    """
    logging.info("retracing: entropy_bernoulli_{}".format(identifier))
    return tf.reduce_sum(
        tfp.distributions.Bernoulli(logits=thetas,
                                    dtype=tf.dtypes.int8).entropy())

  return (energy_bernoulli, sampler_bernoulli, log_partition_bernoulli,
          entropy_bernoulli, num_nodes)


def build_boltzmann(num_nodes, identifier):

  if num_nodes > 30:
    raise ValueError("Analytic Boltzmann sampling methods fail past 30 bits.")

  def get_all_boltzmann_sub(num_nodes, identifier):
    flat_spins_mask = tf.cast(
        tf.reshape(
            tf.linalg.band_part(tf.ones([num_nodes, num_nodes]), 0, -1) -
            tf.linalg.diag(tf.ones(num_nodes)), num_nodes * num_nodes), tf.bool)

    @tf.function
    def boltzmann_bits_to_spins(x):
      logging.info("retracing: boltzmann_bits_to_spins_{}".format(identifier))
      return 1 - 2 * x

    @tf.function
    def energy_boltzmann(thetas, x_in):
      logging.info("retracing: energy_boltzmann_{}".format(identifier))
      spins = tf.cast(boltzmann_bits_to_spins(x_in), tf.float32)
      bias_term = tf.reduce_sum(thetas[:num_nodes] * spins)
      w_slice = thetas[num_nodes:]
      spins_outer = tf.matmul(
          tf.transpose(tf.expand_dims(spins, 0)), tf.expand_dims(spins, 0))
      spins_flat = tf.reshape(spins_outer, [num_nodes * num_nodes])
      interaction_spins = tf.boolean_mask(spins_flat, flat_spins_mask)
      interaction_term = tf.reduce_sum(w_slice * interaction_spins)
      return bias_term + interaction_term

    all_strings = tf.constant(
        list(itertools.product([0, 1], repeat=num_nodes)), dtype=tf.int8)

    @tf.function
    def all_energies(thetas):
      logging.info("retracing: all_energies_{}".format(identifier))
      return tf.map_fn(
          lambda x: energy_boltzmann(thetas, x),
          all_strings,
          fn_output_signature=tf.float32)

    @tf.function
    def all_exponentials(thetas):
      logging.info("retracing: all_exponentials_{}".format(identifier))
      return tf.math.exp(
          tf.multiply(tf.constant(-1, dtype=tf.float32), all_energies(thetas)))

    @tf.function
    def partition_boltzmann(thetas):
      logging.info("retracing: partition_boltzmann_{}".format(identifier))
      return tf.reduce_sum(all_exponentials(thetas))

    @tf.function
    def log_partition_boltzmann(thetas):
      logging.info("retracing: log_partition_boltzmann_{}".format(identifier))
      return tf.math.log(partition_boltzmann(thetas))

    @tf.function
    def all_probabilities(thetas):
      logging.info("retracing: all_probabilities_{}".format(identifier))
      return all_exponentials(thetas) / partition_boltzmann(thetas)

    @tf.function
    def sampler_boltzmann(thetas, num_samples):
      logging.info("retracing: sampler_boltzmann_{}".format(identifier))
      Z = partition_boltzmann(thetas)
      exponentials = all_exponentials(thetas)
      raw_samples = tfp.distributions.Categorical(
          logits=tf.multiply(
              tf.constant(-1, dtype=tf.float32), all_energies(thetas)),
          dtype=tf.int32).sample(num_samples)
      return tf.gather(all_strings, raw_samples)

    @tf.function
    def entropy_boltzmann(thetas):
      logging.info("retracing: entropy_boltzmann_{}".format(identifier))
      these_probs = all_probabilities(thetas)
      these_logs = tf.math.log(these_probs)
      return -1.0 * tf.reduce_sum(these_probs * these_logs)

    return (energy_boltzmann, sampler_boltzmann, log_partition_boltzmann,
            entropy_boltzmann, ((num_nodes**2 - num_nodes) // 2) + num_nodes)

  return get_all_boltzmann_sub(num_nodes, identifier)


# ============================================================================ #
# K-local EBM tools.
# ============================================================================ #


@tf.function
def bits_to_spins(x, n_bits):
  logging.info("retracing: bits_to_spins")
  return 1 - 2 * x


def get_parity_index_list(n_bits, k):
  if k < 1:
    raise ValueError("The locality of interactions must be at least 1.")
  if k > n_bits:
    raise ValueError("The locality cannot be greater than the number of bits.")
  index_list = list(range(n_bits))
  return tf.constant(list(itertools.combinations(index_list, k)))


def get_single_locality_parities(n_bits, k):
  indices = get_parity_index_list(n_bits, k)

  @tf.function
  def single_locality_parities(spins):
    logging.info("retracing: single_locality_parities")
    return tf.math.reduce_prod(tf.gather(spins, indices), axis=1)

  return single_locality_parities


def get_single_locality_operators(qubits, k):
  index_list = get_parity_index_list(len(qubits), k)
  op_list = []
  for indices in index_list:
    this_op = cirq.PauliSum().from_pauli_strings(1.0 * cirq.I(qubits[0]))
    for i in indices:
      this_op *= cirq.Z(qubits[i])
    op_list.append(this_op)
  return op_list


def get_all_operators(qubits, max_k):
  """Operators corresponding to `get_klocal_energy_function`"""
  op_list = []
  for k in range(1, max_k + 1):
    op_list += get_single_locality_operators(qubits, k)
  return op_list


def get_all_parities(n_bits, max_k):
  func_list = []
  for k in range(1, max_k + 1):
    func_list.append(get_single_locality_parities(n_bits, k))

  @tf.function
  def all_parities(spins, func_list=func_list):
    logging.info("retracing: all_parities")
    return tf.concat([f(spins) for f in func_list], axis=0)

  return all_parities


def get_klocal_energy_function_num_values(n_bits, max_k):
  n_vals = 0
  for i in range(1, max_k + 1):
    n_vals += scipy.special.comb(n_bits, i, exact=True)
  return n_vals


def get_klocal_energy_function(n_bits, max_k):
  all_parities = get_all_parities(n_bits, max_k)

  @tf.function
  def klocal_energy_function(thetas, x):
    logging.info("retracing: klocal_energy_function")
    spins = bits_to_spins(x, n_bits)
    parities = all_parities(spins)
    return tf.reduce_sum(
        tf.math.multiply(thetas, tf.cast(parities, tf.float32)))

  return klocal_energy_function


# ============================================================================ #
# Swish neural network tools.
# ============================================================================ #


def get_swish_net_hidden_width(num_bits):
  return num_bits + 1 + 2


def get_initial_layer(num_bits):
  """Linear initial layer."""
  w_in = num_bits
  w_out = get_swish_net_hidden_width(num_bits)

  @tf.function
  def initial_layer(thetas, x):
    logging.info("retracing: initial_layer")
    mat = tf.reshape(thetas[:w_in * w_out], [w_out, w_in])
    bias = thetas[w_in * w_out:w_in * w_out + w_out]
    return tf.linalg.matvec(mat, x) + bias

  return initial_layer


def get_hidden_layer(num_bits, i):
  """Swish hidden unit."""
  w = get_swish_net_hidden_width(num_bits)

  @tf.function
  def hidden_layer(thetas, x):
    logging.info("retracing: hidden_layer_{}".format(i))
    mat = tf.reshape(thetas[:w**2], [w, w])
    bias = thetas[w**2:w**2 + w]
    return tf.nn.swish(tf.linalg.matvec(mat, x) + bias)

  return hidden_layer


def get_final_layer(num_bits):
  """Linear final layer."""
  w_in = get_swish_net_hidden_width(num_bits)
  w_out = 1

  @tf.function
  def final_layer(thetas, x):
    logging.info("retracing: final_layer")
    mat = tf.reshape(thetas[:w_in * w_out], [w_out, w_in])
    bias = thetas[w_in * w_out:w_in * w_out + w_out]
    return tf.reduce_sum(tf.linalg.matvec(mat, x) + bias)

  return final_layer


def get_swish_num_values(num_bits, num_layers):
  h_w = get_swish_net_hidden_width(num_bits)
  n_init_params = num_bits * h_w + h_w
  n_hidden_params = h_w**2 + h_w
  n_hidden_params_total = n_hidden_params * num_layers
  n_final_params = h_w + 1
  return n_init_params + n_hidden_params_total + n_final_params


def get_swish_network(num_bits, num_layers):
  """Any function mapping [0,1]^n to R^m can be approximated by
  a Swish network with hidden layer width n+m+2.
  """
  h_w = get_swish_net_hidden_width(num_bits)
  n_init_params = num_bits * h_w + h_w
  n_hidden_params = h_w**2 + h_w
  n_hidden_params_total = n_hidden_params * num_layers
  n_final_params = h_w + 1

  this_initial_layer = get_initial_layer(num_bits)

  def identity(thetas, x):
    return x

  hidden_func = identity

  def get_hidden_stack_inner(previous_func, i):

    def current_hidden_stack(thetas, x):
      cropped_variables = thetas[i * n_hidden_params:(i + 1) * n_hidden_params]
      return get_hidden_layer(num_bits, i)(cropped_variables,
                                           previous_func(thetas, x))

    return current_hidden_stack

  for i in range(num_layers):
    hidden_func = get_hidden_stack_inner(hidden_func, i)

  this_final_layer = get_final_layer(num_bits)

  @tf.function
  def swish_network(thetas, x):
    logging.info("retracing: swish_network")
    x = tf.cast(x, tf.float32)
    return this_final_layer(
        thetas[n_init_params + n_hidden_params_total:],
        hidden_func(thetas[n_init_params:n_init_params + n_hidden_params_total],
                    this_initial_layer(thetas[:n_init_params], x)))

  return swish_network


# ============================================================================ #
# Tools for analytic sampling from small energy functions.
# ============================================================================ #


def get_ebm_functions(num_bits, energy_function, ident):
  """Gets functions for exact calculations on energy based models over bits.
  Energy based models (EBMs) are defined by a parameterized energy function,
  E_theta(b), which maps bitstrings to real numbers.  This energy function
  corresponds to a probability distribution
  p(b) = exp(-1.0 * E_theta(b)) / sum_b exp(-1.0 * E_theta(b))
  Args:
    num_bits: number of bits in the samples from the ebm.
    energy_function: function accepting a 1-D `tf.Tensor` of floats and a 1-D
      `tf.Tensor` of ints.  The floats are parameters of an energy calculation,
      and the ints are the bitstring whose energy is calculated.
    ident: Python `str` used to identify functions during tracing.
  Returns:
    sampler_function: function for getting samples from the EBM.
    log_partition_function: function to calculate the natural logarithm of the
      partition function of the EBM.
    entropy_function: function for calculating the entropy of the EBM.
  """
  all_strings = tf.constant(
      list(itertools.product([0, 1], repeat=num_bits)), dtype=tf.int8)

  @tf.function
  def all_energies(thetas):
    """Given the EBM parameters, returns the energy of every bitstring."""
    logging.info("retracing: all_energies_{}".format(ident))
    # TODO(zaqqwerty): get code to be nearly as fast but with less memory
    # overhead.  tf.map_fn seems to get too CPU fragmented.
    return tf.vectorized_map(lambda x: energy_function(thetas, x), all_strings)

  @tf.function
  def sampler_function(thetas, num_samples):
    """Samples from the EBM.
    Args:
      thetas: `tf.Tensor` of DType `tf.float32` which are the parameters of the
        EBM calculation.
      num_samples: Scalar `tf.Tensor` of DType `tf.int32` which is the number of
        samples to draw from the EBM.
    Returns:
      `tf.Tensor` of DType `tf.int8` of shape [num_samples, num_bits] which is
        a list of samples from the EBM.
    """
    logging.info("retracing: sampler_function_{}".format(ident))
    negative_energies = -1.0 * all_energies(thetas)
    raw_samples = tfp.distributions.Categorical(
        logits=negative_energies, dtype=tf.int32).sample(num_samples)
    return tf.gather(all_strings, raw_samples)

  @tf.function
  def log_partition_function(thetas):
    """Calculates the logarithm of the partition function of the EBM.
    Args:
      thetas: `tf.Tensor` of DType `tf.float32` which are the parameters of the
        EBM calculation.
    Returns:
      Scalar `tf.Tensor` of DType `tf.float32` which is the logarithm of the
        partition function of the EBM.
    """
    logging.info("retracing: log_partition_function_{}".format(ident))
    negative_energies = -1.0 * all_energies(thetas)
    return tf.reduce_logsumexp(negative_energies)

  @tf.function
  def entropy_function(thetas):
    """Calculates the entropy of the EBM.
    Args:
      thetas: `tf.Tensor` of DType `tf.float32` which are the parameters of the
        EBM calculation.
    Returns:
      Scalar `tf.Tensor` of DType `tf.float32` which is the entropy of the EBM.
    """
    logging.info("retracing: entropy_function_{}".format(ident))
    negative_energies = -1.0 * all_energies(thetas)
    return tfp.distributions.Categorical(logits=negative_energies).entropy()

  return sampler_function, log_partition_function, entropy_function


# ============================================================================ #
# Tools for MCMC sampling from arbitrary energy functions.
# ============================================================================ #


def get_batched_energy_function(energy_function):
  """Converts a given energy function that takes only a single bitstring as an
  argument to one which can accept batches of bitstrings.
  """

  @tf.function
  def batched_energy_function(energy_function_params, x):
    logging.info("retracing: batched_energy_function")
    if tf.rank(x) == 1:
      return energy_function(energy_function_params, x)
    shape = tf.shape(x)
    return tf.reshape(
        tf.vectorized_map(lambda x: energy_function(energy_function_params, x),
                          tf.reshape(x, [-1, shape[-1]])), shape[:-1])

  return batched_energy_function


BernoulliProposalResults = collections.namedtuple(
    "BernoulliProposalResults",
    ["target_log_prob", "log_acceptance_correction"])


class BernoulliProposal(tfp.mcmc.TransitionKernel):
  """Proposes the next bitstring by flipping the current bitstring according to
  a Bernoulli distribution.
  """

  def __init__(self, energy_function, flip_prob, num_bits):
    super().__init__()
    self.energy_function = get_batched_energy_function(energy_function)
    self.energy_function_params = None
    self.flip_prob = flip_prob
    self.num_bits = num_bits
    self.dist = tfp.distributions.Bernoulli(
        probs=[flip_prob] * num_bits, dtype=tf.int8)

  def set_energy_function_params(self, energy_function_params):
    if self.energy_function_params is None:
      self.energy_function_params = tf.Variable(energy_function_params)
    else:
      self.energy_function_params.assign(energy_function_params)

  @tf.function
  def one_step(self, current_state, previous_kernel_results):
    logging.info("retracing: one_step")
    next_state = tf.bitwise.bitwise_xor(
        self.dist.sample(tf.shape(current_state)[0]), current_state)
    target_log_prob = -1.0 * self.energy_function(self.energy_function_params,
                                                  next_state)
    kernel_results = BernoulliProposalResults(
        target_log_prob=target_log_prob,
        log_acceptance_correction=tf.zeros_like(target_log_prob))
    return next_state, kernel_results

  @property
  def is_calibrated(self):
    return False

  def bootstrap_results(self, init_state):
    target_log_prob = -1.0 * self.energy_function(self.energy_function_params,
                                                  init_state)
    kernel_results = BernoulliProposalResults(
        target_log_prob=target_log_prob,
        log_acceptance_correction=tf.zeros_like(target_log_prob))
    return kernel_results


GibbsWithGradientsProposalResults = collections.namedtuple(
    "GibbsWithGradientsProposalResults",
    ["target_log_prob", "log_acceptance_correction"])


class GibbsWithGradientsProposal(tfp.mcmc.TransitionKernel):
  """Proposes the next bitstring using Gibbs with Gradients."""

  def __init__(self, energy_function, gradient=True, temp=2.0, num_samples=1):
    super().__init__()
    self.energy_function = get_batched_energy_function(energy_function)
    self.energy_function_params = None
    self.gradient = gradient
    self.difference_function = self.gradient_difference_function if gradient else self.exact_difference_function
    self.temp = temp
    self.num_samples = num_samples

  def set_energy_function_params(self, energy_function_params):
    if self.energy_function_params is None:
      self.energy_function_params = tf.Variable(energy_function_params)
    else:
      self.energy_function_params.assign(energy_function_params)

  @tf.function
  def exact_difference_function(self, current_state):
    logging.info("retracing: exact_difference_function")
    current_state_transpose = tf.transpose(current_state)
    diff = tf.zeros_like(current_state_transpose, dtype=tf.float32)
    current_energy = self.energy_function(self.energy_function_params,
                                          current_state)
    for i in range(tf.shape(current_state)[-1]):
      pert_state = tf.transpose(
          tf.tensor_scatter_nd_update(
              current_state_transpose, [[i]],
              tf.expand_dims(1 - current_state_transpose[i], 0)))
      diff = tf.tensor_scatter_nd_update(
          diff, [[i]],
          tf.expand_dims(
              current_energy -
              self.energy_function(self.energy_function_params, pert_state), 0))
    return tf.transpose(diff)

  @tf.function
  def gradient_difference_function(self, current_state):
    logging.info("retracing: gradient_difference_function")
    current_state = tf.cast(current_state, tf.float32)
    with tf.GradientTape() as tape:
      tape.watch(current_state)
      energy = self.energy_function(self.energy_function_params, current_state)
    grad = tape.gradient(energy, current_state)
    return (2 * current_state - 1) * grad

  @tf.function
  def one_step(self, current_state, previous_kernel_results):
    logging.info("retracing: one_step")
    forward_diff = self.difference_function(current_state)
    forward_dist = tfp.distributions.OneHotCategorical(
        logits=forward_diff / self.temp, dtype=tf.int8)
    all_changes = forward_dist.sample(self.num_samples)
    change = tf.cast(tf.reduce_sum(all_changes, 0) > 0, dtype=tf.int8)
    next_state = tf.bitwise.bitwise_xor(change, current_state)

    target_log_prob = -1.0 * self.energy_function(self.energy_function_params,
                                                  next_state)

    forward_log_prob = tf.reduce_sum(forward_dist.log_prob(all_changes), 0)
    backward_diff = self.difference_function(next_state)
    backward_dist = tfp.distributions.OneHotCategorical(
        logits=backward_diff / self.temp, dtype=tf.int8)
    backward_log_prob = tf.reduce_sum(backward_dist.log_prob(all_changes), 0)
    log_acceptance_correction = backward_log_prob - forward_log_prob

    kernel_results = GibbsWithGradientsProposalResults(
        target_log_prob=target_log_prob,
        log_acceptance_correction=log_acceptance_correction)

    return next_state, kernel_results

  @property
  def is_calibrated(self):
    return False

  def bootstrap_results(self, init_state):
    target_log_prob = -1.0 * self.energy_function(self.energy_function_params,
                                                  init_state)
    kernel_results = GibbsWithGradientsProposalResults(
        target_log_prob=target_log_prob,
        log_acceptance_correction=tf.zeros_like(target_log_prob))
    return kernel_results


class MetropolisHastingsMCMC(tfp.mcmc.MetropolisHastings):
  """Wrapper around tpc.mcmc.MetropolisHastings that sets the energy function
  parameters of the inner kernel's energy function.
  """

  def __init__(self, inner_kernel):
    super().__init__(inner_kernel)

  def set_energy_function_params(self, energy_function_params):
    logging.info("retracing: set_energy_function_params")
    self.inner_kernel.set_energy_function_params(energy_function_params)


class MCMCSampler:
  """Samples from an MCMC kernel."""

  def __init__(self,
               kernel,
               num_chains,
               num_bits,
               buffer_size,
               buffer_prob,
               num_burnin_steps=0,
               num_steps_between_results=0,
               parallel_iterations=10):
    self.kernel = kernel
    self.num_chains = num_chains
    self.num_bits = num_bits
    self.buffer_size = buffer_size
    self.buffer_prob = buffer_prob
    self.num_burnin_steps = num_burnin_steps
    self.num_steps_between_results = num_steps_between_results
    self.parallel_iterations = parallel_iterations

    self.buffer = tf.queue.RandomShuffleQueue(
        buffer_size, 0, [tf.int8], shapes=[num_bits])

  @tf.function
  def __call__(self, energy_function_params, num_samples):
    logging.info("retracing: MCMCSampler")
    self.kernel.set_energy_function_params(energy_function_params)
    num_results = tf.cast(tf.math.ceil(num_samples / self.num_chains), tf.int32)

    if self.buffer.size() == 0 or tf.random.uniform(()) > self.buffer_prob:
      init_state = tf.cast(
          tf.random.uniform([self.num_chains, self.num_bits],
                            maxval=2,
                            dtype=tf.int32), tf.int8)
    else:
      init_state = self.buffer.dequeue_many(self.num_chains)
    previous_kernel_results = self.kernel.bootstrap_results(init_state)

    samples = tfp.mcmc.sample_chain(
        num_results,
        init_state,
        previous_kernel_results=previous_kernel_results,
        kernel=self.kernel,
        num_burnin_steps=self.num_burnin_steps,
        num_steps_between_results=self.num_steps_between_results,
        parallel_iterations=self.parallel_iterations,
        trace_fn=None)

    sampled_states = tf.reshape(samples, [-1, self.num_bits])
    projected_buffer_size = self.buffer.size() + tf.shape(sampled_states)[0]
    if projected_buffer_size > self.buffer_size:
      self.buffer.dequeue_many(projected_buffer_size - self.buffer_size)
    self.buffer.enqueue_many(sampled_states)
    return sampled_states[:num_samples]<|MERGE_RESOLUTION|>--- conflicted
+++ resolved
@@ -449,12 +449,8 @@
 
   @tf.function
   def energy(self, bitstrings):
-<<<<<<< HEAD
-    return tf.matmul(1 - 2 * bitstrings, self._variables)
-=======
     return tf.reduce_sum(
         tf.cast(1 - 2 * bitstrings, tf.float32) * self._variables, -1)
->>>>>>> 1c18e146
 
   def operators(self, qubits):
     return tfq.convert_to_tensor(
