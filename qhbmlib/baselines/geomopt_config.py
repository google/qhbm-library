--- conflicted
+++ resolved
@@ -52,15 +52,10 @@
   # If False, only simulate the dataset (no model training)
   training.train = True
   training.method = 'natural'
-  training.optimizer = tf.keras.optimizers.serialize(tf.keras.optimizers.SGD(learning_rate=0.01))
+  training.optimizer = tf.keras.optimizers.serialize(tf.keras.optimizers.SGD(learning_rate=0.16))
   training.num_steps = 1000
   training.num_samples = 500
   # training.lmbda (use 1/lr instead)
-<<<<<<< HEAD
-=======
-  training.optimizer = 'SGD'
-  training.learning_rate = 0.16
->>>>>>> b85c4214
   config.training = training
 
   geometry = ml_collections.ConfigDict()
