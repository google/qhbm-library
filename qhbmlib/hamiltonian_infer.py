# Copyright 2021 The QHBM Library Authors. All Rights Reserved.
#
# Licensed under the Apache License, Version 2.0 (the "License");
# you may not use this file except in compliance with the License.
# You may obtain a copy of the License at
#
#     https://www.apache.org/licenses/LICENSE-2.0
#
# Unless required by applicable law or agreed to in writing, software
# distributed under the License is distributed on an "AS IS" BASIS,
# WITHOUT WARRANTIES OR CONDITIONS OF ANY KIND, either express or implied.
# See the License for the specific language governing permissions and
# limitations under the License.
# ==============================================================================
"""Tools for inference on quantum Hamiltonians."""

from typing import Union

import tensorflow as tf

from qhbmlib import circuit_infer
from qhbmlib import energy_infer
from qhbmlib import energy_model
from qhbmlib import hamiltonian_model
from qhbmlib import utils


class QHBM(tf.keras.layers.Layer):
  r"""Methods for inference involving normalized exponentials of Hamiltonians.

  We also call the normalized exponential of a Hamiltonian a "thermal state".
  Here we formalize some aspects of thermal states, which will be used later
  to explain particular methods of this class.

  # TODO(#119): add reference to updated QHBM paper.

  Each method takes as input some modular Hamiltonian
  $$K_{\theta\phi} = U_\phi K_\theta U_\phi^\dagger.$$
  The [thermal state][1] corresponding to the model is
  $$ \rho_T = Z^{-1} e^{-\beta K_{\theta\phi}}.$$
  For QHBMs, we assume $\beta = 1$, effectively absorbing it into the definition
  of the modular Hamiltonian.  Then $\rho_T$ can be expanded as
  $$\rho_T = \sum_x p_\theta(x)U_\phi\ket{x}\bra{x}U_\phi^\dagger,$$
  where the probability is given by
  $$p_\theta(x) = \tr[\exp(-K_\theta)]\bra{x}\exp(-K_\theta)\ket{x}$$
  for $x\in\{1, \ldots, \dim(K_{\theta\phi})\} = \mathcal{X}$. Note that each
  $U_\phi\ket{x}$ is an eigenvector of both $\rho_T$ and $K_{\theta\phi}$.

  Corresponding to this density operator is an [ensemble of quantum states][2].
  Using the terms above, we define the particular ensemble
  $$\mathcal{E} = \{p_\theta(x), U_\phi\ket{x}\}_{x\in\mathcal{X}},$$
  also known as the [canonical ensemble][2] corresponding to $\rho_T$.
  Each method of this class implicitly samples from this ensemble, then
  post-processes to perform a particular inference task.

  #### References
  [1]: Nielsen, Michael A. and Chuang, Isaac L. (2010).
       Quantum Computation and Quantum Information.
       Cambridge University Press.
  [2]: Wilde, Mark M. (2017).
       Quantum Information Theory (second edition).
       Cambridge University Press.
  """

  def __init__(self,
               e_inference: energy_infer.EnergyInference,
               q_inference: circuit_infer.QuantumInference,
               name: Union[None, str] = None):
    """Initializes a QHBM.

    Args:
      e_inference: Attends to density operator eigenvalues.
      q_inference: Attends to density operator eigenvectors.
      name: Optional name for the model.
    """
    super().__init__(name=name)
    self._e_inference = e_inference
    self._q_inference = q_inference

  @property
  def e_inference(self):
    """The object used for inference on density operator eigenvalues."""
    return self._e_inference

  @property
  def q_inference(self):
    """The object used for inference on density operator eigenvectors."""
    return self._q_inference

  @property
  def model(self):
    """The modular Hamiltonian defining this QHBM."""
    return self._model

  def update_model(self, model: hamiltonian_model.Hamiltonian):
    """Tells the QHBM which Hamiltonian to exponentiate.

    Args:
      model: The modular Hamiltonian whose normalized exponential is the
        density operator against which expectation values will be estimated.
    """
    self._model = model
    self.e_inference.update_energy(model.energy)
    self.q_inference.update_circuit(model.circuit)

  def circuits(self, num_samples: int):
    r"""Draws thermally distributed eigenstates from the model Hamiltonian.

    Here we explain the algorithm.  First, construct $X$ to be a classical
    random variable with probability distribution $p_\theta(x)$ set by
    `self.model.energy`.  Then, draw $n = $`num\_samples` bitstrings,
    $S=\{x_1, \ldots, x_n\}$, from $X$.  For each unique $x_i\in S$, set
    `states[i]` to the TFQ string representation of $U_\phi\ket{x_i}$, where
    $U_\phi$ is set by `self.model.circuit`.  Finally, set `counts[i]` equal to
    the number of times $x_i$ occurs in $S$.

    Args:
      num_samples: Number of states to draw from the ensemble.

    Returns:
      states: 1D `tf.Tensor` of dtype `tf.string`.  Each entry is a TFQ string
        representation of an eigenstate of the Hamiltonian `self.model`.
      counts: 1D `tf.Tensor` of dtype `tf.int32`.  `counts[i]` is the number of
        times `states[i]` was drawn from the ensemble.
    """
    samples = self.e_inference.sample(num_samples)
<<<<<<< HEAD
    bitstrings, counts = utils.unique_bitstrings_with_counts(samples)
    states = self.model.circuit(bitstrings)
=======
    bitstrings, _, counts = utils.unique_bitstrings_with_counts(samples)
    states = model.circuit(bitstrings)
>>>>>>> 42af7034
    return states, counts

  def expectation(self, ops: Union[tf.Tensor,
                                   hamiltonian_model.Hamiltonian], num_samples: int):
    """Estimates observable expectation values against the density operator.

    TODO(#119): add expectation and derivative equations and discussions
                from updated paper.

    Implicitly sample `num_samples` pure states from the canonical ensemble
    corresponding to the thermal state defined by `self.model`.  For each such
    state |psi>, estimate the expectation value <psi|op_j|psi> for each
    `ops[j]`. Then, average these expectation values over the sampled states.

    Args:
      ops: The observables to measure.  If `tf.Tensor`, strings with shape
        [n_ops], result of calling `tfq.convert_to_tensor` on a list of
        cirq.PauliSum, `[op1, op2, ...]`.  Otherwise, a Hamiltonian.
      num_samples: Number of draws from the EBM associated with `self.model` to
        average over.

    Returns:
      `tf.Tensor` with shape [n_ops] whose entries are are the sample averaged
      expectation values of each entry in `ops`.
    """
    samples = self.e_inference.sample(num_samples)
    bitstrings, _, counts = utils.unique_bitstrings_with_counts(samples)
    if isinstance(ops, tf.Tensor):
      return self.q_inference.expectation(
          self.model.circuit, bitstrings, counts, ops, reduce=True)
    elif isinstance(ops.energy, energy_model.PauliMixin):
      u_dagger_u = self.model.circuit + ops.circuit_dagger
      expectation_shards = self.q_inference.expectation(
          u_dagger_u, bitstrings, counts, ops.operator_shards, reduce=True)
      return tf.expand_dims(
          ops.energy.operator_expectation(expectation_shards), 0)
    else:
      raise NotImplementedError(
          "General `BitstringEnergy` models not yet supported.")<|MERGE_RESOLUTION|>--- conflicted
+++ resolved
@@ -124,13 +124,8 @@
         times `states[i]` was drawn from the ensemble.
     """
     samples = self.e_inference.sample(num_samples)
-<<<<<<< HEAD
-    bitstrings, counts = utils.unique_bitstrings_with_counts(samples)
+    bitstrings, _, counts = utils.unique_bitstrings_with_counts(samples)
     states = self.model.circuit(bitstrings)
-=======
-    bitstrings, _, counts = utils.unique_bitstrings_with_counts(samples)
-    states = model.circuit(bitstrings)
->>>>>>> 42af7034
     return states, counts
 
   def expectation(self, ops: Union[tf.Tensor,
