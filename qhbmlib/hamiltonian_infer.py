# Copyright 2021 The QHBM Library Authors. All Rights Reserved.
#
# Licensed under the Apache License, Version 2.0 (the "License");
# you may not use this file except in compliance with the License.
# You may obtain a copy of the License at
#
#     https://www.apache.org/licenses/LICENSE-2.0
#
# Unless required by applicable law or agreed to in writing, software
# distributed under the License is distributed on an "AS IS" BASIS,
# WITHOUT WARRANTIES OR CONDITIONS OF ANY KIND, either express or implied.
# See the License for the specific language governing permissions and
# limitations under the License.
# ==============================================================================
"""Tools for inference on quantum Hamiltonians."""

from typing import Union

import tensorflow as tf

from qhbmlib import circuit_infer
from qhbmlib import energy_infer
from qhbmlib import energy_model
from qhbmlib import hamiltonian_model
from qhbmlib import utils


class QHBM(tf.keras.layers.Layer):
  r"""Methods for inference involving normalized exponentials of Hamiltonians.

  We also call the normalized exponential of a Hamiltonian a "thermal state".
  Here we formalize some aspects of thermal states, which will be used later
  to explain particular methods of this class.

  # TODO(#119): add reference to updated QHBM paper.

  Each method takes as input some modular Hamiltonian
  $$K_{\theta\phi} = U_\phi K_\theta U_\phi^\dagger.$$
  The [thermal state][1] corresponding to the model is
  $$ \rho_T = Z^{-1} e^{-\beta K_{\theta\phi}}.$$
  For QHBMs, we assume $\beta = 1$, effectively absorbing it into the definition
  of the modular Hamiltonian.  Then $\rho_T$ can be expanded as
  $$\rho_T = \sum_x p_\theta(x)U_\phi\ket{x}\bra{x}U_\phi^\dagger,$$
  where the probability is given by
  $$p_\theta(x) = \tr[\exp(-K_\theta)]\bra{x}\exp(-K_\theta)\ket{x}$$
  for $x\in\{1, \ldots, \dim(K_{\theta\phi})\} = \mathcal{X}$. Note that each
  $U_\phi\ket{x}$ is an eigenvector of both $\rho_T$ and $K_{\theta\phi}$.

  Corresponding to this density operator is an [ensemble of quantum states][2].
  Using the terms above, we define the particular ensemble
  $$\mathcal{E} = \{p_\theta(x), U_\phi\ket{x}\}_{x\in\mathcal{X}},$$
  also known as the [canonical ensemble][2] corresponding to $\rho_T$.
  Each method of this class implicitly samples from this ensemble, then
  post-processes to perform a particular inference task.

  #### References
  [1]: Nielsen, Michael A. and Chuang, Isaac L. (2010).
       Quantum Computation and Quantum Information.
       Cambridge University Press.
  [2]: Wilde, Mark M. (2017).
       Quantum Information Theory (second edition).
       Cambridge University Press.
  """

  def __init__(self,
               e_inference: energy_infer.EnergyInference,
               q_inference: circuit_infer.QuantumInference,
               name: Union[None, str] = None):
    """Initializes a QHBM.

    Args:
      e_inference: Attends to density operator eigenvalues.
      q_inference: Attends to density operator eigenvectors.
      name: Optional name for the model.
    """
    super().__init__(name=name)
    self._e_inference = e_inference
    self._q_inference = q_inference
    self._model = hamiltonian_model.Hamiltonian(e_inference.energy, q_inference.circuit)

  @property
  def e_inference(self):
    """The object used for inference on density operator eigenvalues."""
    return self._e_inference

  @property
  def q_inference(self):
    """The object used for inference on density operator eigenvectors."""
    return self._q_inference

  @property
  def model(self):
    """The modular Hamiltonian defining this QHBM."""
    return self._model

  def circuits(self, num_samples: int):
    r"""Draws thermally distributed eigenstates from the model Hamiltonian.

    Here we explain the algorithm.  First, construct $X$ to be a classical
    random variable with probability distribution $p_\theta(x)$ set by
    `self.model.energy`.  Then, draw $n = $`num\_samples` bitstrings,
    $S=\{x_1, \ldots, x_n\}$, from $X$.  For each unique $x_i\in S$, set
    `states[i]` to the TFQ string representation of $U_\phi\ket{x_i}$, where
    $U_\phi$ is set by `self.model.circuit`.  Finally, set `counts[i]` equal to
    the number of times $x_i$ occurs in $S$.

    Args:
      num_samples: Number of states to draw from the ensemble.

    Returns:
      states: 1D `tf.Tensor` of dtype `tf.string`.  Each entry is a TFQ string
        representation of an eigenstate of the Hamiltonian `self.model`.
      counts: 1D `tf.Tensor` of dtype `tf.int32`.  `counts[i]` is the number of
        times `states[i]` was drawn from the ensemble.
    """
    samples = self.e_inference.sample(num_samples)
    bitstrings, _, counts = utils.unique_bitstrings_with_counts(samples)
    states = self.model.circuit(bitstrings)
    return states, counts

<<<<<<< HEAD
  def expectation(self, ops: Union[tf.Tensor, hamiltonian_model.Hamiltonian],
                  num_samples: int):
=======
  def expectation(self, model: hamiltonian_model.Hamiltonian,
                  ops: Union[tf.Tensor, hamiltonian_model.Hamiltonian]):
>>>>>>> 65be26f6
    """Estimates observable expectation values against the density operator.

    TODO(#119): add expectation and derivative equations and discussions
                from updated paper.

    Implicitly sample `num_samples` pure states from the canonical ensemble
    corresponding to the thermal state defined by `self.model`.  For each such
    state |psi>, estimate the expectation value <psi|op_j|psi> for each
    `ops[j]`. Then, average these expectation values over the sampled states.

    Args:
      ops: The observables to measure.  If `tf.Tensor`, strings with shape
        [n_ops], result of calling `tfq.convert_to_tensor` on a list of
        cirq.PauliSum, `[op1, op2, ...]`.  Otherwise, a Hamiltonian.
<<<<<<< HEAD
      num_samples: Number of draws from the EBM associated with `self.model` to
        average over.
=======
>>>>>>> 65be26f6

    Returns:
      `tf.Tensor` with shape [n_ops] whose entries are are the sample averaged
      expectation values of each entry in `ops`.
    """
<<<<<<< HEAD
    samples = self.e_inference.sample(num_samples)
    bitstrings, _, counts = utils.unique_bitstrings_with_counts(samples)
    if isinstance(ops, tf.Tensor):
      return self.q_inference.expectation(
          self.model.circuit, bitstrings, counts, ops, reduce=True)
    elif isinstance(ops.energy, energy_model.PauliMixin):
      u_dagger_u = self.model.circuit + ops.circuit_dagger
      expectation_shards = self.q_inference.expectation(
          u_dagger_u, bitstrings, counts, ops.operator_shards, reduce=True)
      return tf.expand_dims(
          ops.energy.operator_expectation(expectation_shards), 0)
    else:
      raise NotImplementedError(
          "General `BitstringEnergy` models not yet supported.")
=======

    def expectation_f(bitstrings):
      if isinstance(ops, tf.Tensor):
        return self.q_inference.expectation(model.circuit, bitstrings, ops)
      elif isinstance(ops.energy, energy_model.PauliMixin):
        u_dagger_u = model.circuit + ops.circuit_dagger
        expectation_shards = self.q_inference.expectation(
            u_dagger_u, bitstrings, ops.operator_shards)
        return tf.map_fn(
            lambda x: tf.expand_dims(ops.energy.operator_expectation(x), 0),
            expectation_shards)
      else:
        raise NotImplementedError(
            "General `BitstringEnergy` models not yet supported.")

    self.e_inference.infer(model.energy)
    return self.e_inference.expectation(expectation_f)
>>>>>>> 65be26f6
<|MERGE_RESOLUTION|>--- conflicted
+++ resolved
@@ -118,13 +118,7 @@
     states = self.model.circuit(bitstrings)
     return states, counts
 
-<<<<<<< HEAD
-  def expectation(self, ops: Union[tf.Tensor, hamiltonian_model.Hamiltonian],
-                  num_samples: int):
-=======
-  def expectation(self, model: hamiltonian_model.Hamiltonian,
-                  ops: Union[tf.Tensor, hamiltonian_model.Hamiltonian]):
->>>>>>> 65be26f6
+  def expectation(self, ops: Union[tf.Tensor, hamiltonian_model.Hamiltonian]):
     """Estimates observable expectation values against the density operator.
 
     TODO(#119): add expectation and derivative equations and discussions
@@ -139,38 +133,17 @@
       ops: The observables to measure.  If `tf.Tensor`, strings with shape
         [n_ops], result of calling `tfq.convert_to_tensor` on a list of
         cirq.PauliSum, `[op1, op2, ...]`.  Otherwise, a Hamiltonian.
-<<<<<<< HEAD
-      num_samples: Number of draws from the EBM associated with `self.model` to
-        average over.
-=======
->>>>>>> 65be26f6
 
     Returns:
       `tf.Tensor` with shape [n_ops] whose entries are are the sample averaged
       expectation values of each entry in `ops`.
     """
-<<<<<<< HEAD
-    samples = self.e_inference.sample(num_samples)
-    bitstrings, _, counts = utils.unique_bitstrings_with_counts(samples)
-    if isinstance(ops, tf.Tensor):
-      return self.q_inference.expectation(
-          self.model.circuit, bitstrings, counts, ops, reduce=True)
-    elif isinstance(ops.energy, energy_model.PauliMixin):
-      u_dagger_u = self.model.circuit + ops.circuit_dagger
-      expectation_shards = self.q_inference.expectation(
-          u_dagger_u, bitstrings, counts, ops.operator_shards, reduce=True)
-      return tf.expand_dims(
-          ops.energy.operator_expectation(expectation_shards), 0)
-    else:
-      raise NotImplementedError(
-          "General `BitstringEnergy` models not yet supported.")
-=======
 
     def expectation_f(bitstrings):
       if isinstance(ops, tf.Tensor):
-        return self.q_inference.expectation(model.circuit, bitstrings, ops)
+        return self.q_inference.expectation(self.model.circuit, bitstrings, ops)
       elif isinstance(ops.energy, energy_model.PauliMixin):
-        u_dagger_u = model.circuit + ops.circuit_dagger
+        u_dagger_u = self.model.circuit + ops.circuit_dagger
         expectation_shards = self.q_inference.expectation(
             u_dagger_u, bitstrings, ops.operator_shards)
         return tf.map_fn(
@@ -180,6 +153,4 @@
         raise NotImplementedError(
             "General `BitstringEnergy` models not yet supported.")
 
-    self.e_inference.infer(model.energy)
-    return self.e_inference.expectation(expectation_f)
->>>>>>> 65be26f6
+    return self.e_inference.expectation(expectation_f)