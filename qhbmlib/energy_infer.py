--- conflicted
+++ resolved
@@ -37,33 +37,20 @@
   in this class means estimating quantities of interest relative to the EBM.
   """
 
-<<<<<<< HEAD
   def __init__(self, input_energy: energy_model.BitstringEnergy, name: Union[None, str]=None, initial_seed: Union[None, tf.Tensor]=None):
-    """Initializes an EnergyInference.
+    """Initializes an EnergyInferenceBase.
 
     Args:
       input_energy: The parameterized energy function which defines this distribution
-        via the equations of an energy based model.  This function assumes that
+        via the equations of an energy based model.  This class assumes that
         all parameters of `energy` are `tf.Variable`s and that they are all
         returned by `energy.variables`.
-=======
-  def __init__(self,
-               initial_seed: Union[None, tf.Tensor] = None,
-               name: Union[None, str] = None):
-    """Initializes an EnergyInferenceBase.
-
-    Args:
-      initial_seed: PRNG seed; see tfp.random.sanitize_seed for details. This
-        seed will be used in the `sample` method.  If None, the seed is updated
-        after every inference call.  Otherwise, the seed is fixed.
->>>>>>> 38828149
       name: Optional name for the model.
       initial_seed: PRNG seed; see tfp.random.sanitize_seed for details. This
         seed will be used in the `sample` method.  If None, the seed is updated
         after every inference call.  Otherwise, the seed is fixed.
     """
     super().__init__(name=name)
-<<<<<<< HEAD
     self._energy = input_energy
     self._energy.build([None, self._energy.num_bits])
 
@@ -87,20 +74,6 @@
     self._do_first_inference = tf.Variable(False, trainable=False)
 
   @property
-  def seed(self):
-    """Current TFP compatible seed controlling sampling behavior."""
-    return self._seed
-    
-=======
-    if initial_seed is None:
-      self._update_seed = tf.Variable(True, trainable=False)
-    else:
-      self._update_seed = tf.Variable(False, trainable=False)
-    self._seed = tf.Variable(
-        tfp.random.sanitize_seed(initial_seed), trainable=False)
-    self._first_inference = tf.Variable(True, trainable=False)
-
-  @property
   def energy(self):
     """The energy function which sets the probabilities for this EBM."""
     return self._energy
@@ -115,208 +88,18 @@
     """
     return self._seed
 
->>>>>>> 38828149
   @seed.setter
   def seed(self, initial_seed: Union[None, tf.Tensor]):
     """Sets a new value of the random seed.
 
     Args:
-<<<<<<< HEAD
-      initial_seed: PRNG seed; see tfp.random.sanitize_seed for details. This
-        seed will be used in the `sample` method.  If None, the seed is updated
-        after every inference call.  Otherwise, the seed is fixed.
-=======
       initial_seed: see `self.seed` for details.
->>>>>>> 38828149
     """
     if initial_seed is None:
       self._update_seed.assign(True)
     else:
       self._update_seed.assign(False)
     self._seed.assign(tfp.random.sanitize_seed(initial_seed))
-
-<<<<<<< HEAD
-  @abc.abstractmethod
-  def _ready_inference(self):
-    """Performs computations common to all inference methods.
-
-    Contains inference code that must be run first if the variables of
-    `self.energy` have been updated since the last time inference was performed.
-    """
-    raise NotImplementedError()
-
-  def _preface_every_call(f):
-    """Wraps given function with things to run before every inference call.
-
-    This decorator wraps the given function to so it performs the following
-    check: if the values of the variables in `self.energy` have changed since
-    the last checkpoint, call `self._ready_inference` before proceeding.
-
-    As well, this decorator wraps the given function so it changes the seed
-    if not set by the user during initialization.
-
-    Args:
-      f: The method of `EnergyInference` to wrap.
-
-    Returns:
-      wrapper: The wrapped function.
-    """
-    def wrapper(self, *args, **kwargs):
-      if self._do_first_inference:
-        self._ready_inference()
-        self._do_first_inference.assign(False)
-      if self._update_seed:
-        new_seed, _ = tfp.random.split_seed(self.seed)
-        self._seed.assign(new_seed)
-      if self.variables_updated:
-        self._checkpoint_variables()
-        self._ready_inference()
-      return f(self, *args, **kwargs)
-    return wrapper
-
-  @_preface_every_call
-  def sample(self, n):
-    """Returns samples from the EBM corresponding to `self.energy`.
-=======
-  def preface_inference(f):  # pylint: disable=no-self-argument
-    """Wraps given function with things to run before every inference call.
->>>>>>> 38828149
-
-    Args:
-      f: The method of `EnergyInference` to wrap.
-
-    Returns:
-      wrapper: The wrapped function.
-    """
-<<<<<<< HEAD
-    return self._sample(n)
-  
-  @_preface_every_call
-  def entropy(self):
-    """Returns an estimate of the entropy."""
-    return self._entropy()
-
-  @_preface_every_call
-  def log_partition(self):
-    """Returns an estimate of the log partition function."""
-    return self._log_partition()
-
-  @_preface_every_call
-  def expectation(self, function, num_samples: int):
-    """Returns the expectation value of the given function.
-=======
-
-    def wrapper(self, *args, **kwargs):
-      self._preface_inference()  # pylint: disable=protected-access
-      return f(self, *args, **kwargs)
-
-    return wrapper
-
-  def _preface_inference(self):
-    """Things all energy inference methods do before proceeding.
-
-    Called by `preface_inference` before the wrapped inference method.
-    Currently includes:
-      - run `self.infer` if this is the first call of a wrapped function
-      - change the seed if not set by the user during initialization
-
-    Note: subclasses should take care to call the superclass method.
-    """
-    if self._first_inference:
-      self.infer(self.energy)
-      self._first_inference.assign(False)
-    if self._update_seed:
-      new_seed, _ = tfp.random.split_seed(self.seed)
-      self._seed.assign(new_seed)
-
-  @preface_inference
-  def call(self, inputs, *args, **kwargs):
-    """Calls this layer on the given inputs."""
-    return self._call(inputs, *args, **kwargs)
-
-  @preface_inference
-  def entropy(self):
-    """Returns an estimate of the entropy."""
-    return self._entropy()
-
-  @preface_inference
-  def expectation(self, function, num_samples: int):
-    """Returns an estimate of the expectation value of the given function.
->>>>>>> 38828149
-
-    Args:
-      function: Mapping from a 2D tensor of bitstrings to a possibly nested
-        structure.  The structure must have atomic elements all of which are
-        float tensors with the same batch size as the input bitstrings.
-      num_samples: The number of bitstring samples to use when estimating the
-        expectation value of `function`.
-<<<<<<< HEAD
-=======
-    """
-    return self._expectation(function, num_samples)
-
-  @preface_inference
-  def log_partition(self):
-    """Returns an estimate of the log partition function."""
-    return self._log_partition()
-
-  @preface_inference
-  def sample(self, num_samples: int):
-    """Returns samples from the EBM corresponding to `self.energy`.
-
-    Args:
-      num_samples: Number of samples to draw from the EBM.
-    """
-    return self._sample(num_samples)
-
-  @abc.abstractmethod
-  def _call(self, inputs, *args, **kwargs):
-    """Default implementation wrapped by `self.call`."""
-    raise NotImplementedError()
-
-  @abc.abstractmethod
-  def _entropy(self):
-    """Default implementation wrapped by `self.entropy`."""
-    raise NotImplementedError()
-
-  @abc.abstractmethod
-  def _expectation(self, function, num_samples: int):
-    """Default implementation wrapped by `self.expectation`."""
-    raise NotImplementedError()
-
-  @abc.abstractmethod
-  def _log_partition(self):
-    """Default implementation wrapped by `self.log_partition`."""
-    raise NotImplementedError()
-
-  @abc.abstractmethod
-  def _sample(self, num_samples: int):
-    """Default implementation wrapped by `self.sample`."""
-    raise NotImplementedError()
-
-  @abc.abstractmethod
-  def infer(self, energy: energy_model.BitstringEnergy):
-    """Do the work to ready this layer for use.
-
-    This should be called each time the underlying model is updated.
-
-    Args:
-      energy: The parameterized energy function which defines this distribution
-        via the equations of an energy based model.
-    """
-    raise NotImplementedError()
-
-
-class EnergyInference(EnergyInferenceBase):
-  """Provides some default method implementations."""
-
-  def _expectation(self, function, num_samples: int):
-    """Default implementation wrapped by `self.expectation`.
-
-    Estimates an expectation value using sample averaging.
->>>>>>> 38828149
-    """
-    return self._expectation(function, num_samples)
 
   @property
   def variables_updated(self):
@@ -338,14 +121,90 @@
           self._tracked_variables,
           self._tracked_variables_checkpoint)
 
-  @property
-  def energy(self):
-    """The energy function which sets the probabilities for this EBM."""
-    return self._energy
-  
-  @abc.abstractmethod
-  def _sample(self, n):
-    """Default implementation wrapped by `self.sample`."""
+  def preface_inference(f):  # pylint: disable=no-self-argument
+    """Wraps given function with things to run before every inference call.
+
+    Args:
+      f: The method of `EnergyInference` to wrap.
+
+    Returns:
+      wrapper: The wrapped function.
+    """
+    def wrapper(self, *args, **kwargs):
+      self._preface_inference()  # pylint: disable=protected-access
+      return f(self, *args, **kwargs)
+    return wrapper
+
+  def _preface_inference(self):
+    """Things all energy inference methods do before proceeding.
+
+    Called by `preface_inference` before the wrapped inference method.
+    Currently includes:
+      - run `self._ready_inference` if this is first call of wrapped function
+      - change the seed if not set by the user during initialization
+      - run `self._ready_inference` if tracked energy parameters changed
+
+    Note: subclasses should take care to call the superclass method.
+    """
+    if self._first_inference:
+      self._ready_inference()
+      self._first_inference.assign(False)
+    if self._update_seed:
+      new_seed, _ = tfp.random.split_seed(self.seed)
+      self._seed.assign(new_seed)
+    if self.variables_updated:
+      self._checkpoint_variables()
+      self._ready_inference()
+
+  @abc.abstractmethod
+  def _ready_inference(self):
+    """Performs computations common to all inference methods.
+
+    Contains inference code that must be run first if the variables of
+    `self.energy` have been updated since the last time inference was performed.
+    """
+    raise NotImplementedError()
+
+  @preface_inference
+  def call(self, inputs, *args, **kwargs):
+    """Calls this layer on the given inputs."""
+    return self._call(inputs, *args, **kwargs)
+
+  @preface_inference
+  def entropy(self):
+    """Returns an estimate of the entropy."""
+    return self._entropy()
+
+  @preface_inference
+  def expectation(self, function, num_samples: int):
+    """Returns an estimate of the expectation value of the given function.
+
+    Args:
+      function: Mapping from a 2D tensor of bitstrings to a possibly nested
+        structure.  The structure must have atomic elements all of which are
+        float tensors with the same batch size as the input bitstrings.
+      num_samples: The number of bitstring samples to use when estimating the
+        expectation value of `function`.
+    """
+    return self._expectation(function, num_samples)
+
+  @preface_inference
+  def log_partition(self):
+    """Returns an estimate of the log partition function."""
+    return self._log_partition()
+
+  @preface_inference
+  def sample(self, num_samples: int):
+    """Returns samples from the EBM corresponding to `self.energy`.
+
+    Args:
+      num_samples: Number of samples to draw from the EBM.
+    """
+    return self._sample(num_samples)
+
+  @abc.abstractmethod
+  def _call(self, inputs, *args, **kwargs):
+    """Default implementation wrapped by `self.call`."""
     raise NotImplementedError()
 
   @abc.abstractmethod
@@ -354,9 +213,23 @@
     raise NotImplementedError()
 
   @abc.abstractmethod
+  def _expectation(self, function, num_samples: int):
+    """Default implementation wrapped by `self.expectation`."""
+    raise NotImplementedError()
+
+  @abc.abstractmethod
   def _log_partition(self):
     """Default implementation wrapped by `self.log_partition`."""
     raise NotImplementedError()
+
+  @abc.abstractmethod
+  def _sample(self, num_samples: int):
+    """Default implementation wrapped by `self.sample`."""
+    raise NotImplementedError()
+
+
+class EnergyInference(EnergyInferenceBase):
+  """Provides some default method implementations."""
 
   def _expectation(self, function, num_samples: int):
     """Default implementation wrapped by `self.expectation`.
@@ -426,26 +299,14 @@
 
     return _inner_expectation()
 
-<<<<<<< HEAD
-  @_preface_every_call
-  def call(self, inputs):
-    """Returns the number of samples specified in the inputs."""
-    return self.sample(inputs)
-
-=======
->>>>>>> 38828149
 
 class AnalyticEnergyInference(EnergyInference):
   """Uses an explicit categorical distribution to implement parent functions."""
 
-<<<<<<< HEAD
-  def __init__(self, input_energy: energy_model.BitstringEnergy, name: Union[None, str]=None, initial_seed: Union[None, tf.Tensor]=None):
-=======
   def __init__(self,
-               num_bits: int,
+               input_energy: energy_model.BitstringEnergy,
                initial_seed: Union[None, tf.Tensor] = None,
                name: Union[None, str] = None):
->>>>>>> 38828149
     """Initializes an AnalyticEnergyInference.
 
     Internally, this class saves all possible bitstrings as a tensor, whose
@@ -453,7 +314,6 @@
     and other inference tasks.
 
     Args:
-<<<<<<< HEAD
       input_energy: The parameterized energy function which defines this distribution
         via the equations of an energy based model.  This function assumes that
         all parameters of `energy` are `tf.Variable`s and that they are all
@@ -463,23 +323,10 @@
         seed will be used in the `sample` method.  If None, the seed is updated
         after every inference call.  Otherwise, the seed is fixed.
     """
-    super().__init__(input_energy, name, initial_seed)
+    super().__init__(input_energy, initial_seed, name)
     self._all_bitstrings = tf.constant(
         list(itertools.product([0, 1], repeat=input_energy.num_bits)), dtype=tf.int8)
     self._logits_variable = tf.Variable(-1.0 * input_energy(self.all_bitstrings))
-=======
-      num_bits: Number of bits on which this layer acts.
-      initial_seed: PRNG seed; see tfp.random.sanitize_seed for details. This
-        seed will be used in the `sample` method.  If None, the seed is updated
-        after every inference call.  Otherwise, the seed is fixed.
-      name: Optional name for the model.
-    """
-    super().__init__(initial_seed, name)
-    self._all_bitstrings = tf.constant(
-        list(itertools.product([0, 1], repeat=num_bits)), dtype=tf.int8)
-    self._logits_variable = tf.Variable(
-        tf.zeros([tf.shape(self._all_bitstrings)[0]]), trainable=False)
->>>>>>> 38828149
     self._distribution = tfd.Categorical(logits=self._logits_variable)
 
   @property
@@ -494,36 +341,7 @@
 
   @property
   def distribution(self):
-<<<<<<< HEAD
     """Categorical distribution set during `self._ready_inference`."""
-    return self._distribution
-
-  def _ready_inference(self):
-    """See base class docstring."""
-    self._logits_variable.assign(-1.0 * self.all_energies)
-    
-  def _sample(self, n):
-    """See base class docstring"""
-    return tf.gather(
-        self.all_bitstrings,
-        self.distribution.sample(n, seed=self.seed),
-        axis=0)
-
-  def _entropy(self):
-    """See base class docstring"""
-    return self.distribution.entropy()
-
-  def _log_partition(self):
-    """See base class docstring"""
-    return tf.reduce_logsumexp(self.distribution.logits_parameter())
-
-  def call(self, inputs):
-    if inputs is None:
-      return self.distribution
-    else:
-      return self.sample(inputs)
-=======
-    """Categorical distribution set during last call to `self.infer`."""
     return self._distribution
 
   def _call(self, inputs, *args, **kwargs):
@@ -549,17 +367,10 @@
         self.distribution.sample(num_samples, seed=self.seed),
         axis=0)
 
-  def infer(self, energy: energy_model.BitstringEnergy):
-    """See base class docstring."""
-    self._energy = energy
-    self._logits_variable.assign(-1.0 * self.all_energies)
->>>>>>> 38828149
-
 
 class BernoulliEnergyInference(EnergyInference):
   """Manages inference for a Bernoulli defined by spin energies."""
 
-<<<<<<< HEAD
   def __init__(self, input_energy: energy_model.BernoulliEnergy, name: Union[None, str]=None, initial_seed: Union[None, tf.Tensor]=None):
     """Initializes a BernoulliEnergyInference.
 
@@ -579,37 +390,6 @@
 
   @property
   def distribution(self):
-    """Bernoulli distribution set during `self._ready_inference`."""
-    return self._distribution
-
-  def _ready_inference(self):
-    """See base class docstring."""
-    self._logits_variable.assign(self.energy.logits)
-
-  def _sample(self, n):
-    """See base class docstring"""
-    return self.distribution.sample(n, seed=self.seed)
-=======
-  def __init__(self,
-               num_bits: int,
-               initial_seed: Union[None, tf.Tensor] = None,
-               name: Union[None, str] = None):
-    """Initializes a BernoulliEnergyInference.
-
-    Args:
-      num_bits: Number of bits on which this layer acts.
-      initial_seed: PRNG seed; see tfp.random.sanitize_seed for details. This
-        seed will be used in the `sample` method.  If None, the seed is updated
-        after every inference call.  Otherwise, the seed is fixed.
-      name: Optional name for the model.
-    """
-    super().__init__(initial_seed, name)
-    self._logits_variable = tf.Variable(tf.zeros([num_bits]), trainable=False)
-    self._distribution = tfd.Bernoulli(
-        logits=self._logits_variable, dtype=tf.int8)
-
-  @property
-  def distribution(self):
     """Bernoulli distribution set during last call to `self.infer`."""
     return self._distribution
 
@@ -619,7 +399,6 @@
       return self.distribution
     else:
       return self.sample(inputs)
->>>>>>> 38828149
 
   def _entropy(self):
     """Returns the exact entropy.
@@ -642,19 +421,6 @@
         tf.math.exp(thetas) + tf.math.exp(-1.0 * thetas))
     return tf.math.reduce_sum(single_log_partitions)
 
-<<<<<<< HEAD
-  def call(self, inputs):
-    if inputs is None:
-      return self.distribution
-    else:
-      return self.sample(inputs)
-=======
   def _sample(self, num_samples: int):
     """See base class docstring"""
     return self.distribution.sample(num_samples, seed=self.seed)
-
-  def infer(self, energy: energy_model.BitstringEnergy):
-    """See base class docstring."""
-    self._energy = energy
-    self._logits_variable.assign(self.energy.logits)
->>>>>>> 38828149
