# Copyright 2021 The QHBM Library Authors. All Rights Reserved.
#
# Licensed under the Apache License, Version 2.0 (the "License");
# you may not use this file except in compliance with the License.
# You may obtain a copy of the License at
#
#     https://www.apache.org/licenses/LICENSE-2.0
#
# Unless required by applicable law or agreed to in writing, software
# distributed under the License is distributed on an "AS IS" BASIS,
# WITHOUT WARRANTIES OR CONDITIONS OF ANY KIND, either express or implied.
# See the License for the specific language governing permissions and
# limitations under the License.
# ==============================================================================
"""Tools for inference on energy functions represented by a BitstringEnergy."""

import abc
import functools
import itertools
from typing import Union

import tensorflow as tf
import tensorflow_probability as tfp
from tensorflow_probability import distributions as tfd

from qhbmlib import energy_model
from qhbmlib import utils


def preface_inference(f):
  """Wraps given function with things to run before every inference call.

  Args:
    f: The method of `EnergyInference` to wrap.

  Returns:
    wrapper: The wrapped function.
  """

  @functools.wraps(f)
  def wrapper(self, *args, **kwargs):
    self._preface_inference()  # pylint: disable=protected-access
    return f(self, *args, **kwargs)

  return wrapper


class EnergyInferenceBase(tf.keras.layers.Layer, abc.ABC):
  r"""Defines the interface for inference on BitstringEnergy objects.

  Let $E$ be the energy function defined by a given `BitstringEnergy`, and let
  $X$ be the set of bitstrings in the domain of $E$.  Associated with $E$ is
  a probability distribution
  $$p(x) = \frac{e^{-E(x)}}{\sum_{y\in X} e^{-E(y)}},$$
  which we call the Energy Based Model (EBM) associated with $E$.  Inference
  in this class means estimating quantities of interest relative to the EBM.
  """

  def __init__(self,
               input_energy: energy_model.BitstringEnergy,
               initial_seed: Union[None, tf.Tensor] = None,
               name: Union[None, str] = None):
    """Initializes an EnergyInferenceBase.

    Args:
      input_energy: The parameterized energy function which defines this distribution
        via the equations of an energy based model.  This class assumes that
        all parameters of `energy` are `tf.Variable`s and that they are all
        returned by `energy.variables`.
      initial_seed: PRNG seed; see tfp.random.sanitize_seed for details. This
        seed will be used in the `sample` method.  If None, the seed is updated
        after every inference call.  Otherwise, the seed is fixed.
      name: Optional name for the model.
    """
    super().__init__(name=name)
    self._energy = input_energy
    self._energy.build([None, self._energy.num_bits])

    self._tracked_variables = input_energy.variables
    if len(self._tracked_variables) == 0:
      self._checkpoint = False
    else:
      self._tracked_variables_checkpoint = [
          tf.Variable(v.read_value(), trainable=False)
          for v in self._tracked_variables
      ]
      self._checkpoint = True

    if initial_seed is None:
      self._update_seed = tf.Variable(True, trainable=False)
    else:
      self._update_seed = tf.Variable(False, trainable=False)
    self._seed = tf.Variable(
        tfp.random.sanitize_seed(initial_seed), trainable=False)
    self._first_inference = tf.Variable(True, trainable=False)

  @property
  def energy(self):
    """The energy function which sets the probabilities for this EBM."""
    return self._energy

  @property
  def seed(self):
    """Current TFP compatible seed controlling sampling behavior.

    PRNG seed; see tfp.random.sanitize_seed for details. This seed will be used
    in the `sample` method.  If None, the seed is updated after every inference
    call.  Otherwise, the seed is fixed.
    """
    return self._seed

  @seed.setter
  def seed(self, initial_seed: Union[None, tf.Tensor]):
    """Sets a new value of the random seed.

    Args:
      initial_seed: see `self.seed` for details.
    """
    if initial_seed is None:
      self._update_seed.assign(True)
    else:
      self._update_seed.assign(False)
    self._seed.assign(tfp.random.sanitize_seed(initial_seed))

  @property
  def variables_updated(self):
    """Returns True if tracked variables do not have the checkpointed values."""
    if self._checkpoint:
      variables_not_equal_list = tf.nest.map_structure(
          lambda v, vc: tf.math.reduce_any(tf.math.not_equal(v, vc)),
          self._tracked_variables, self._tracked_variables_checkpoint)
      return tf.math.reduce_any(tf.stack(variables_not_equal_list))
    else:
      return False

  def _checkpoint_variables(self):
    """Checkpoints the currently tracked variables."""
    if self._checkpoint:
      tf.nest.map_structure(lambda v, vc: vc.assign(v), self._tracked_variables,
                            self._tracked_variables_checkpoint)

  def _preface_inference(self):
    """Things all energy inference methods do before proceeding.

    Called by `preface_inference` before the wrapped inference method.
    Currently includes:
      - run `self._ready_inference` if this is first call of wrapped function
      - change the seed if not set by the user during initialization
      - run `self._ready_inference` if tracked energy parameters changed

    Note: subclasses should take care to call the superclass method.
    """
    if self._first_inference:
      self._checkpoint_variables()
      self._ready_inference()
      self._first_inference.assign(False)
    if self._update_seed:
      new_seed, _ = tfp.random.split_seed(self.seed)
      self._seed.assign(new_seed)
    if self.variables_updated:
      self._checkpoint_variables()
      self._ready_inference()

  @abc.abstractmethod
  def _ready_inference(self):
    """Performs computations common to all inference methods.

    Contains inference code that must be run first if the variables of
    `self.energy` have been updated since the last time inference was performed.
    """

  @preface_inference
  def call(self, inputs, *args, **kwargs):
    """Calls this layer on the given inputs."""
    return self._call(inputs, *args, **kwargs)

  @preface_inference
  def entropy(self):
    """Returns an estimate of the entropy."""
    return self._entropy()

  @preface_inference
  def expectation(self, function):
    """Returns an estimate of the expectation value of the given function.

    Args:
      function: Mapping from a 2D tensor of bitstrings to a possibly nested
        structure.  The structure must have atomic elements all of which are
        float tensors with the same batch size as the input bitstrings.
    """
    return self._expectation(function)

  @preface_inference
  def log_partition(self):
    """Returns an estimate of the log partition function."""
    return self._log_partition()

  @preface_inference
  def sample(self, num_samples: int):
    """Returns samples from the EBM corresponding to `self.energy`.

    Args:
      num_samples: Number of samples to draw from the EBM.
    """
    return self._sample(num_samples)

  @abc.abstractmethod
  def _call(self, inputs, *args, **kwargs):
    """Default implementation wrapped by `self.call`."""
    raise NotImplementedError()

  @abc.abstractmethod
  def _entropy(self):
    """Default implementation wrapped by `self.entropy`."""
    raise NotImplementedError()

  @abc.abstractmethod
  def _expectation(self, function):
    """Default implementation wrapped by `self.expectation`."""
    raise NotImplementedError()

  @abc.abstractmethod
  def _log_partition(self):
    """Default implementation wrapped by `self.log_partition`."""
    raise NotImplementedError()

  @abc.abstractmethod
  def _sample(self, num_samples: int):
    """Default implementation wrapped by `self.sample`."""
    raise NotImplementedError()


class EnergyInference(EnergyInferenceBase):
  """Provides some default method implementations."""

  def __init__(self,
               num_expectation_samples: int,
               initial_seed: Union[None, tf.Tensor] = None,
               name: Union[None, str] = None):
    """Initializes an EnergyInference.

    Args:
      num_expectation_samples: Number of samples to draw and use for estimating
        the expectation value.
      initial_seed: PRNG seed; see tfp.random.sanitize_seed for details. This
        seed will be used in the `sample` method.  If None, the seed is updated
        after every inference call.  Otherwise, the seed is fixed.
      name: Optional name for the model.
    """
    super().__init__(initial_seed, name)
    self.num_expectation_samples = num_expectation_samples

  def _expectation(self, function):
    """Default implementation wrapped by `self.expectation`.

    Estimates an expectation value using sample averaging.
    """

    @tf.custom_gradient
    def _inner_expectation():
      """Enables derivatives."""
      samples = tf.stop_gradient(self.sample(self.num_expectation_samples))
      bitstrings, _, counts = utils.unique_bitstrings_with_counts(samples)

      # TODO(#157): try to parameterize the persistence.
      with tf.GradientTape() as values_tape:
        # Adds variables in `self.energy` to `variables` argument of `grad_fn`.
        values_tape.watch(self.energy.trainable_variables)
        values = function(bitstrings)
        average_of_values = tf.nest.map_structure(
            lambda x: utils.weighted_average(counts, x), values)

      def grad_fn(*upstream, variables):
        """See equation A5 in the QHBM paper appendix for details.

        # TODO(#119): confirm equation number.
        """
        function_grads = values_tape.gradient(
            average_of_values,
            variables,
            output_gradients=upstream,
            unconnected_gradients=tf.UnconnectedGradients.ZERO)

        flat_upstream = tf.nest.flatten(upstream)
        flat_values = tf.nest.flatten(values)
        combined_flat = tf.nest.map_structure(lambda x, y: x * y, flat_upstream,
                                              flat_values)
        combined_flat_sum = tf.nest.map_structure(
            lambda x: tf.map_fn(tf.reduce_sum, x), combined_flat)
        combined_sum = tf.reduce_sum(tf.stack(combined_flat_sum), 0)
        average_of_combined_sum = utils.weighted_average(counts, combined_sum)

        # Compute grad E terms.
        with tf.GradientTape() as tape:
          energies = self.energy(bitstrings)
        energies_grads = tape.jacobian(
            energies,
            variables,
            unconnected_gradients=tf.UnconnectedGradients.ZERO)
        average_of_energies_grads = tf.nest.map_structure(
            lambda x: utils.weighted_average(counts, x), energies_grads)

        product_of_averages = tf.nest.map_structure(
            lambda x: x * average_of_combined_sum, average_of_energies_grads)

        products = tf.nest.map_structure(
            lambda x: tf.einsum("i...,i->i...", x, combined_sum),
            energies_grads)
        average_of_products = tf.nest.map_structure(
            lambda x: utils.weighted_average(counts, x), products)

        # Note: upstream gradient is already a coefficient in poa, aop, and fg.
        return tuple(), [
            poa - aop + fg for poa, aop, fg in zip(
                product_of_averages, average_of_products, function_grads)
        ]

      return average_of_values, grad_fn

    return _inner_expectation()


class AnalyticEnergyInference(EnergyInference):
  """Uses an explicit categorical distribution to implement parent functions."""

  def __init__(self,
<<<<<<< HEAD
               input_energy: energy_model.BitstringEnergy,
=======
               num_bits: int,
               num_expectation_samples: int,
>>>>>>> 65be26f6
               initial_seed: Union[None, tf.Tensor] = None,
               name: Union[None, str] = None):
    """Initializes an AnalyticEnergyInference.

    Internally, this class saves all possible bitstrings as a tensor, whose
    energies are calculated relative to an input energy function for sampling
    and other inference tasks.

    Args:
<<<<<<< HEAD
      input_energy: The parameterized energy function which defines this distribution
        via the equations of an energy based model.  This function assumes that
        all parameters of `energy` are `tf.Variable`s and that they are all
        returned by `energy.variables`.
=======
      num_bits: Number of bits on which this layer acts.
      num_expectation_samples: Number of samples to draw and use for estimating
        the expectation value.
>>>>>>> 65be26f6
      initial_seed: PRNG seed; see tfp.random.sanitize_seed for details. This
        seed will be used in the `sample` method.  If None, the seed is updated
        after every inference call.  Otherwise, the seed is fixed.
      name: Optional name for the model.
    """
<<<<<<< HEAD
    super().__init__(input_energy, initial_seed, name)
=======
    super().__init__(num_expectation_samples, initial_seed, name)
>>>>>>> 65be26f6
    self._all_bitstrings = tf.constant(
        list(itertools.product([0, 1], repeat=input_energy.num_bits)),
        dtype=tf.int8)
    self._logits_variable = tf.Variable(-1.0 *
                                        input_energy(self.all_bitstrings))
    self._distribution = tfd.Categorical(logits=self._logits_variable)

  @property
  def all_bitstrings(self):
    """Returns every bitstring."""
    return self._all_bitstrings

  @property
  def all_energies(self):
    """Returns the energy of every bitstring."""
    return self.energy(self.all_bitstrings)

  @property
  def distribution(self):
    """Categorical distribution set during `self._ready_inference`."""
    return self._distribution

  def _ready_inference(self):
    """Performs computations common to all inference methods.

    Contains inference code that must be run first if the variables of
    `self.energy` have been updated since the last time inference was performed.
    """
    self._logits_variable.assign(-1.0 * self.all_energies)

  def _call(self, inputs, *args, **kwargs):
    """See base class docstring."""
    if inputs is None:
      return self.distribution
    else:
      return self.sample(inputs)

  def _entropy(self):
    """See base class docstring."""
    return self.distribution.entropy()

  def _log_partition(self):
    """See base class docstring."""
    # TODO(#115)
    return tf.reduce_logsumexp(self.distribution.logits_parameter())

  def _sample(self, num_samples: int):
    """See base class docstring."""
    return tf.gather(
        self.all_bitstrings,
        self.distribution.sample(num_samples, seed=self.seed),
        axis=0)


class BernoulliEnergyInference(EnergyInference):
  """Manages inference for a Bernoulli defined by spin energies."""

  def __init__(self,
<<<<<<< HEAD
               input_energy: energy_model.BernoulliEnergy,
=======
               num_bits: int,
               num_expectation_samples: int,
>>>>>>> 65be26f6
               initial_seed: Union[None, tf.Tensor] = None,
               name: Union[None, str] = None):
    """Initializes a BernoulliEnergyInference.

    Args:
<<<<<<< HEAD
      input_energy: The parameterized energy function which defines this distribution
        via the equations of an energy based model.  This function assumes that
        all parameters of `energy` are `tf.Variable`s and that they are all
        returned by `energy.variables`.
=======
      num_bits: Number of bits on which this layer acts.
      num_expectation_samples: Number of samples to draw and use for estimating
        the expectation value.
>>>>>>> 65be26f6
      initial_seed: PRNG seed; see tfp.random.sanitize_seed for details. This
        seed will be used in the `sample` method.  If None, the seed is updated
        after every inference call.  Otherwise, the seed is fixed.
      name: Optional name for the model.
    """
<<<<<<< HEAD
    super().__init__(input_energy, initial_seed, name)
    self._logits_variable = tf.Variable(input_energy.logits, trainable=False)
=======
    super().__init__(num_expectation_samples, initial_seed, name)
    self._logits_variable = tf.Variable(tf.zeros([num_bits]), trainable=False)
>>>>>>> 65be26f6
    self._distribution = tfd.Bernoulli(
        logits=self._logits_variable, dtype=tf.int8)

  @property
  def distribution(self):
    """Bernoulli distribution set during last call to `self.infer`."""
    return self._distribution

  def _ready_inference(self):
    """Performs computations common to all inference methods.

    Contains inference code that must be run first if the variables of
    `self.energy` have been updated since the last time inference was performed.
    """
    self._logits_variable.assign(self.energy.logits)

  def _call(self, inputs, *args, **kwargs):
    """See base class docstring."""
    if inputs is None:
      return self.distribution
    else:
      return self.sample(inputs)

  def _entropy(self):
    """Returns the exact entropy.

    The total entropy of a set of spins is the sum of each individual spin's
    entropies.
    """
    return tf.reduce_sum(self.distribution.entropy())

  def _log_partition(self):
    r"""Returns the exact log partition function.

    For a single spin of energy $\theta$, the partition function is
    $$Z_\theta = \exp(\theta) + \exp(-\theta).$$
    Since each spin is independent, the total log partition function is
    the sum of the individual spin log partition functions.
    """
    thetas = 0.5 * self.energy.logits
    single_log_partitions = tf.math.log(
        tf.math.exp(thetas) + tf.math.exp(-1.0 * thetas))
    return tf.math.reduce_sum(single_log_partitions)

  def _sample(self, num_samples: int):
    """See base class docstring"""
    return self.distribution.sample(num_samples, seed=self.seed)<|MERGE_RESOLUTION|>--- conflicted
+++ resolved
@@ -324,12 +324,8 @@
   """Uses an explicit categorical distribution to implement parent functions."""
 
   def __init__(self,
-<<<<<<< HEAD
                input_energy: energy_model.BitstringEnergy,
-=======
-               num_bits: int,
                num_expectation_samples: int,
->>>>>>> 65be26f6
                initial_seed: Union[None, tf.Tensor] = None,
                name: Union[None, str] = None):
     """Initializes an AnalyticEnergyInference.
@@ -339,26 +335,18 @@
     and other inference tasks.
 
     Args:
-<<<<<<< HEAD
       input_energy: The parameterized energy function which defines this distribution
         via the equations of an energy based model.  This function assumes that
         all parameters of `energy` are `tf.Variable`s and that they are all
         returned by `energy.variables`.
-=======
-      num_bits: Number of bits on which this layer acts.
       num_expectation_samples: Number of samples to draw and use for estimating
         the expectation value.
->>>>>>> 65be26f6
       initial_seed: PRNG seed; see tfp.random.sanitize_seed for details. This
         seed will be used in the `sample` method.  If None, the seed is updated
         after every inference call.  Otherwise, the seed is fixed.
       name: Optional name for the model.
     """
-<<<<<<< HEAD
-    super().__init__(input_energy, initial_seed, name)
-=======
-    super().__init__(num_expectation_samples, initial_seed, name)
->>>>>>> 65be26f6
+    super().__init__(input_energy, num_expectation_samples, initial_seed, name)
     self._all_bitstrings = tf.constant(
         list(itertools.product([0, 1], repeat=input_energy.num_bits)),
         dtype=tf.int8)
@@ -417,39 +405,26 @@
   """Manages inference for a Bernoulli defined by spin energies."""
 
   def __init__(self,
-<<<<<<< HEAD
                input_energy: energy_model.BernoulliEnergy,
-=======
-               num_bits: int,
                num_expectation_samples: int,
->>>>>>> 65be26f6
                initial_seed: Union[None, tf.Tensor] = None,
                name: Union[None, str] = None):
     """Initializes a BernoulliEnergyInference.
 
     Args:
-<<<<<<< HEAD
       input_energy: The parameterized energy function which defines this distribution
         via the equations of an energy based model.  This function assumes that
         all parameters of `energy` are `tf.Variable`s and that they are all
         returned by `energy.variables`.
-=======
-      num_bits: Number of bits on which this layer acts.
       num_expectation_samples: Number of samples to draw and use for estimating
         the expectation value.
->>>>>>> 65be26f6
       initial_seed: PRNG seed; see tfp.random.sanitize_seed for details. This
         seed will be used in the `sample` method.  If None, the seed is updated
         after every inference call.  Otherwise, the seed is fixed.
       name: Optional name for the model.
     """
-<<<<<<< HEAD
-    super().__init__(input_energy, initial_seed, name)
+    super().__init__(input_energy, num_expectation_samples, initial_seed, name)
     self._logits_variable = tf.Variable(input_energy.logits, trainable=False)
-=======
-    super().__init__(num_expectation_samples, initial_seed, name)
-    self._logits_variable = tf.Variable(tf.zeros([num_bits]), trainable=False)
->>>>>>> 65be26f6
     self._distribution = tfd.Bernoulli(
         logits=self._logits_variable, dtype=tf.int8)
 
