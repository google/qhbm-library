# Copyright 2021 The QHBM Library Authors. All Rights Reserved.
#
# Licensed under the Apache License, Version 2.0 (the "License");
# you may not use this file except in compliance with the License.
# You may obtain a copy of the License at
#
#     https://www.apache.org/licenses/LICENSE-2.0
#
# Unless required by applicable law or agreed to in writing, software
# distributed under the License is distributed on an "AS IS" BASIS,
# WITHOUT WARRANTIES OR CONDITIONS OF ANY KIND, either express or implied.
# See the License for the specific language governing permissions and
# limitations under the License.
# ==============================================================================
"""Implementation of general QHBMs in TFQ."""

import inspect
import itertools
import numbers
from typing import Any, Callable, Iterable, List, Union

import cirq
import sympy
import tensorflow as tf
import tensorflow_probability as tfp
import tensorflow_quantum as tfq


class QHBM(tf.keras.Model):

  def __init__(self, ebm, qnn, name=None):
    super().__init__(name=name)
    self._ebm = ebm
    self.thetas = ebm.trainable_variables
    self._qnn = qnn
<<<<<<< HEAD
    if ebm.has_operator:
      self._operator_shards = tfq.convert_to_tensor(
=======
    self.phis = qnn.trainable_variables
    self._operator_shards = tfq.convert_to_tensor(
>>>>>>> ab7ba789
        ebm.operator_shards(qnn.raw_qubits))

  @property
  def ebm(self):
    return self._ebm

  @property
  def qnn(self):
    return self._qnn

  @property
  def operator_shards(self):
    if self.ebm.has_operator:
      return self._operator_shards
    raise NotImplementedError()

  @property
  def raw_qubits(self):
    return self.qnn.raw_qubits

  @property
  def qubits(self):
    return self.qnn.qubits

  @property
  def is_analytic(self):
    return self.ebm.is_analytic and self.qnn.is_analytic

  def copy(self):
    return QHBM(self.ebm.copy(), self.qnn.copy(), name=self.name)

  def circuits(self, num_samples):
    bitstrings, counts = self.ebm.sample(num_samples)
    circuits = self.qnn.circuits(bitstrings)
    return circuits, counts

<<<<<<< HEAD
  @tf.function
  def sample(self, num_samples, mask=True, reduce=True, unique=True):
=======
  def sample(self, num_samples, mask=True):
>>>>>>> ab7ba789
    bitstrings, counts = self.ebm.sample(num_samples)
    return self.qnn.sample(bitstrings, counts, mask=mask, reduce=reduce, unique=unique)

  def expectation(self, operators, num_samples, reduce=True):
    bitstrings, counts = self.ebm.sample(num_samples)
    return self.qnn.expectation(bitstrings, counts, operators, reduce=reduce)

  def probabilities(self):
    return self.ebm.probabilities()

  def log_partition_function(self):
    return self.ebm.log_partition_function()

  def entropy(self):
    return self.ebm.entropy()

  def unitary_matrix(self):
    return self.qnn.pqc_unitary()

  def density_matrix(self):
    probabilities = tf.cast(self.probabilities(), tf.complex64)
    unitary_matrix = self.unitary_matrix()
    unitary_probs = tf.multiply(
        unitary_matrix,
        tf.tile(
            tf.expand_dims(probabilities, 0), [tf.shape(unitary_matrix)[0], 1]))
    return tf.matmul(unitary_probs, tf.linalg.adjoint(unitary_matrix))

  def fidelity(self, sigma: tf.Tensor):
    """TODO: convert to tf.keras.metric.Metric
    Calculate the fidelity between a QHBM and a density matrix.
        Args:
          sigma: 2-D `tf.Tensor` of dtype `complex64` representing the right
            density matrix in the fidelity calculation.
        Returns:
          A scalar `tf.Tensor` which is the fidelity between the density matrix
            represented by this QHBM and `sigma`.
        """
    e_rho = tf.cast(self.probabilities(), tf.complex128)
    v_rho = tf.cast(self.unitary_matrix(), tf.complex128)
    sqrt_e_rho = tf.sqrt(e_rho)
    v_rho_sqrt_e_rho = tf.multiply(
        v_rho, tf.tile(tf.expand_dims(sqrt_e_rho, 0), (tf.shape(v_rho)[0], 1)))
    rho_sqrt = tf.linalg.matmul(v_rho_sqrt_e_rho, tf.linalg.adjoint(v_rho))
    omega = tf.linalg.matmul(
        tf.linalg.matmul(rho_sqrt, tf.cast(sigma, tf.complex128)), rho_sqrt)
    # TODO(zaqqwerty): find convincing proof that omega is hermitian,
    # in order to go back to eigvalsh.
    e_omega = tf.linalg.eigvals(omega)
    return tf.cast(
        tf.math.abs(tf.math.reduce_sum(tf.math.sqrt(e_omega)))**2, tf.float32)<|MERGE_RESOLUTION|>--- conflicted
+++ resolved
@@ -33,13 +33,8 @@
     self._ebm = ebm
     self.thetas = ebm.trainable_variables
     self._qnn = qnn
-<<<<<<< HEAD
     if ebm.has_operator:
       self._operator_shards = tfq.convert_to_tensor(
-=======
-    self.phis = qnn.trainable_variables
-    self._operator_shards = tfq.convert_to_tensor(
->>>>>>> ab7ba789
         ebm.operator_shards(qnn.raw_qubits))
 
   @property
@@ -76,12 +71,7 @@
     circuits = self.qnn.circuits(bitstrings)
     return circuits, counts
 
-<<<<<<< HEAD
-  @tf.function
   def sample(self, num_samples, mask=True, reduce=True, unique=True):
-=======
-  def sample(self, num_samples, mask=True):
->>>>>>> ab7ba789
     bitstrings, counts = self.ebm.sample(num_samples)
     return self.qnn.sample(bitstrings, counts, mask=mask, reduce=reduce, unique=unique)
 
