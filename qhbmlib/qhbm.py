--- conflicted
+++ resolved
@@ -31,14 +31,11 @@
   def __init__(self, ebm, qnn, name=None):
     super().__init__(name=name)
     self._ebm = ebm
-    self.thetas = ebm.trainable_variables[0]
+    self.thetas = ebm.trainable_variables
     self._qnn = qnn
-<<<<<<< HEAD
     self.phis = qnn.values
-=======
     self._operator_shards = tfq.convert_to_tensor(
         ebm.operator_shards(qnn.raw_qubits))
->>>>>>> 8cf0dc54
 
   @property
   def ebm(self):
