name: Continuous Integration

on: [ pull_request ]

jobs:
  format:
    name: Format check
    runs-on: ubuntu-16.04
    timeout-minutes: 2
    steps:
      - uses: actions/checkout@v2
      - uses: actions/setup-python@v2
      - uses: psf/black@2f52e4b4929370ec503ee272bcc10d3176db8e89
        with:
          args: ". --diff"
  test:
    name: Lint check
<<<<<<< HEAD
    runs-on: ubunut-16.04
=======
    runs-on: ubuntu-16.04
>>>>>>> 653ff213
    timeout-minutes: 5
    steps:
      - uses: actions/checkout@v2
      - uses: actions/setup-python@v2
        with:
          python-version: '3.8'
          architecture: 'x64'
      - name: Install dependencies
        run: |
<<<<<<< HEAD
          curl -sSL https://raw.githubusercontent.com/python-poetry/poetry/master/get-poetry.py | python
          source ~/.poetry/env
          poetry install
          poetry pytest --cov
=======
          python -m pip install --upgrade pip
          pip install flake8==3.9.2
      - name: Lint with flake8
        run: |
          flake8 .
>>>>>>> 653ff213
<|MERGE_RESOLUTION|>--- conflicted
+++ resolved
@@ -15,11 +15,7 @@
           args: ". --diff"
   test:
     name: Lint check
-<<<<<<< HEAD
-    runs-on: ubunut-16.04
-=======
     runs-on: ubuntu-16.04
->>>>>>> 653ff213
     timeout-minutes: 5
     steps:
       - uses: actions/checkout@v2
@@ -29,15 +25,8 @@
           architecture: 'x64'
       - name: Install dependencies
         run: |
-<<<<<<< HEAD
-          curl -sSL https://raw.githubusercontent.com/python-poetry/poetry/master/get-poetry.py | python
-          source ~/.poetry/env
-          poetry install
-          poetry pytest --cov
-=======
           python -m pip install --upgrade pip
           pip install flake8==3.9.2
       - name: Lint with flake8
         run: |
-          flake8 .
->>>>>>> 653ff213
+          flake8 .