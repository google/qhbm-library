name: Continuous Integration

on: [ pull_request ]

jobs:
<<<<<<< HEAD
  lint-and-format-and-test:
    name: Lint, Format, and Test
=======
  test:
    name: Checks
>>>>>>> bbc829f9
    runs-on: ubuntu-16.04
    timeout-minutes: 5
    steps:
      - uses: actions/checkout@v2
      - uses: actions/setup-python@v2
        with:
          python-version: '3.8'
          architecture: 'x64'
      - name: Install dependencies
        run: |
          python -m pip install --upgrade pip
          pip install --user poetry
          poetry install
<<<<<<< HEAD
      - name: Format check
=======
      - name: Check format
>>>>>>> bbc829f9
        run: |
          ./scripts/check_format.sh
      - name: Run tests
        run: |
          poetry run pytest .<|MERGE_RESOLUTION|>--- conflicted
+++ resolved
@@ -3,13 +3,8 @@
 on: [ pull_request ]
 
 jobs:
-<<<<<<< HEAD
-  lint-and-format-and-test:
-    name: Lint, Format, and Test
-=======
   test:
     name: Checks
->>>>>>> bbc829f9
     runs-on: ubuntu-16.04
     timeout-minutes: 5
     steps:
@@ -23,11 +18,7 @@
           python -m pip install --upgrade pip
           pip install --user poetry
           poetry install
-<<<<<<< HEAD
-      - name: Format check
-=======
       - name: Check format
->>>>>>> bbc829f9
         run: |
           ./scripts/check_format.sh
       - name: Run tests
