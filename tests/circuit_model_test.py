--- conflicted
+++ resolved
@@ -154,10 +154,7 @@
     self.assertAllClose(actual_sum.trainable_variables[0], var_1)
     self.assertAllClose(actual_sum.trainable_variables[1], var_2)
 
-<<<<<<< HEAD
-=======
   @test_util.eager_mode_toggle
->>>>>>> 508234e5
   def test_trace_add(self):
     """Confirm addition works under tf.function tracing."""
     var_1 = tf.Variable([5.0])
