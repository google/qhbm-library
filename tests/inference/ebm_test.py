# Copyright 2021 The QHBM Library Authors. All Rights Reserved.
#
# Licensed under the Apache License, Version 2.0 (the "License");
# you may not use this file except in compliance with the License.
# You may obtain a copy of the License at
#
#     https://www.apache.org/licenses/LICENSE-2.0
#
# Unless required by applicable law or agreed to in writing, software
# distributed under the License is distributed on an "AS IS" BASIS,
# WITHOUT WARRANTIES OR CONDITIONS OF ANY KIND, either express or implied.
# See the License for the specific language governing permissions and
# limitations under the License.
# ==============================================================================
"""Tests for qhbmlib.inference.ebm"""

import functools
<<<<<<< HEAD
import random
import time
=======
import itertools
>>>>>>> e9c60e9d

import tensorflow as tf
import tensorflow_probability as tfp

from qhbmlib import inference
from qhbmlib import models
from qhbmlib import utils

from tests import test_util


class EnergyInferenceTest(tf.test.TestCase):
  """Tests a simple instantiation of EnergyInference."""

  class EnergyInferenceBernoulliSampler(inference.EnergyInference):
    """EnergyInference whose sampler is just a Bernoulli."""

    def __init__(self, energy, num_expectation_samples, initial_seed):
      """See base class docstring."""
      super().__init__(energy, num_expectation_samples, initial_seed)
      self._logits_variable = tf.Variable(energy.logits, trainable=False)
      self._distribution = tfp.distributions.Bernoulli(
          logits=self._logits_variable, dtype=tf.int8)

    def _ready_inference(self):
      """See base class docstring."""
      self._logits_variable.assign(self.energy.logits)

    def _call(self, inputs):
      """Pass through to sample."""
      return self.sample(inputs)

    def _sample(self, num_samples: int):
      """See base class docstring"""
      return self._distribution.sample(num_samples, seed=self.seed)

  def setUp(self):
    """Initializes test objects."""
    super().setUp()

    self.close_rtol = 2e-2
    self.close_atol = 2e-3
    self.not_zero_atol = 4e-3
    self.num_samples = int(1e6)

    self.num_bits = 5
    self.all_bitstrings = tf.constant(
        list(itertools.product([0, 1], repeat=self.num_bits)), dtype=tf.int8)
    self.tfp_seed = tf.constant([3, 4], tf.int32)
    self.tf_random_seed = 4
    energy_init = tf.keras.initializers.RandomUniform(seed=self.tf_random_seed)
    self.energy = models.BernoulliEnergy(
        list(range(self.num_bits)), initializer=energy_init)
    # TODO(#209)
    _ = self.energy(tf.constant([[0] * self.num_bits], dtype=tf.int8))
    self.ebm = self.EnergyInferenceBernoulliSampler(self.energy,
                                                    self.num_samples,
                                                    self.tfp_seed)

    spins_from_bitstrings = models.SpinsFromBitstrings()
    parity = models.Parity(list(range(self.num_bits)), 2)

    def test_function(bitstrings):
      """Simple test function to send to expectation."""
      return parity(spins_from_bitstrings(bitstrings))

    self.test_function = test_function

  @test_util.eager_mode_toggle
  def test_entropy(self):
    """Compares estimated entropy to exact value."""

    def manual_entropy():
      """Returns the exact entropy of the distribution."""
      return tf.reduce_sum(
          tfp.distributions.Bernoulli(logits=self.energy.logits).entropy())

    expected_entropy = manual_entropy()
    entropy_wrapper = tf.function(self.ebm.entropy)
    actual_entropy = entropy_wrapper()
    self.assertAllClose(actual_entropy, expected_entropy, rtol=self.close_rtol)

    expected_gradient = test_util.approximate_gradient(
        manual_entropy, self.energy.trainable_variables)
    with tf.GradientTape() as tape:
      value = entropy_wrapper()
    actual_gradient = tape.gradient(value, self.energy.trainable_variables)
    self.assertAllClose(
        actual_gradient, expected_gradient, rtol=self.close_rtol)

  @test_util.eager_mode_toggle
  def test_expectation(self):
    """Confirms correct averaging over input function."""

    def manual_expectation(f):
      """A manual function for taking expectation values."""
      samples = tfp.distributions.Bernoulli(logits=self.energy.logits).sample(
          self.num_samples, seed=self.tfp_seed)
      unique_samples, _, counts = utils.unique_bitstrings_with_counts(samples)
      values = f(unique_samples)
      return utils.weighted_average(counts, values)

    expected_expectation = manual_expectation(self.test_function)
    expectation_wrapper = tf.function(self.ebm.expectation)
    actual_expectation = expectation_wrapper(self.test_function)
    self.assertAllClose(
        actual_expectation, expected_expectation, rtol=self.close_rtol)

    expected_gradient = test_util.approximate_gradient(
        functools.partial(manual_expectation, self.test_function),
        self.energy.trainable_variables)
    with tf.GradientTape() as tape:
      value = expectation_wrapper(self.test_function)
    actual_gradient = tape.gradient(value, self.energy.trainable_variables)
    self.assertAllClose(
        actual_gradient, expected_gradient, rtol=self.close_rtol)

  @test_util.eager_mode_toggle
  def test_log_partition(self):
    """Confirms log partition function and derivative match analytic."""

    def manual_log_partition():
      """Returns the exact log partition function."""
      return tf.reduce_logsumexp(-1.0 * self.energy(self.all_bitstrings))

    expected_value = manual_log_partition()

    log_partition_wrapper = tf.function(self.ebm.log_partition)
    actual_value = log_partition_wrapper()
    self.assertAllClose(actual_value, expected_value, rtol=self.close_rtol)

    expected_gradient = test_util.approximate_gradient(
        manual_log_partition, self.energy.trainable_variables)
    self.assertNotAllClose(
        tf.math.abs(expected_gradient),
        tf.zeros_like(expected_gradient),
        atol=self.not_zero_atol)
    with tf.GradientTape() as tape:
      v = log_partition_wrapper()
    actual_gradient = tape.gradient(v, self.energy.trainable_variables)
    self.assertAllClose(
        actual_gradient, expected_gradient, atol=self.close_atol)


class AnalyticEnergyInferenceTest(tf.test.TestCase):
  """Tests the AnalyticEnergyInference class."""

  def setUp(self):
    """Initializes test objects."""
    super().setUp()
    self.num_samples = int(5e6)
    self.tf_random_seed = 4
    self.tfp_seed = tf.constant([3, 4], tf.int32)
    self.close_rtol = 1e-2
    self.zero_atol = 1e-5
    self.not_zero_atol = 1e-1

  def test_init(self):
    """Confirms internal values are set correctly."""
    bits = [0, 1, 3]
    order = 2
    expected_name = "test_analytic_dist_name"
    actual_energy = models.KOBE(bits, order)
    expected_bitstrings = tf.constant(
        [[0, 0, 0], [0, 0, 1], [0, 1, 0], [0, 1, 1], [1, 0, 0], [1, 0, 1],
         [1, 1, 0], [1, 1, 1]],
        dtype=tf.int8)
    expected_seed = tf.constant([44, 22], tf.int32)
    expected_energies = actual_energy(expected_bitstrings)
    actual_layer = inference.AnalyticEnergyInference(actual_energy,
                                                     self.num_samples,
                                                     expected_seed,
                                                     expected_name)
    self.assertEqual(actual_layer.name, expected_name)
    self.assertAllEqual(actual_layer.seed, expected_seed)
    self.assertAllEqual(actual_layer.all_bitstrings, expected_bitstrings)
    self.assertAllClose(actual_layer.all_energies, expected_energies)
    self.assertIsInstance(actual_layer.distribution,
                          tfp.distributions.Categorical)

  @test_util.eager_mode_toggle
  def test_sample(self):
    """Confirms bitstrings are sampled as expected."""

    # Single bit test.
    one_bit_energy = models.KOBE([0], 1)
    actual_layer = inference.AnalyticEnergyInference(
        one_bit_energy, self.num_samples, initial_seed=self.tfp_seed)

    # For single factor Bernoulli, theta=0 is 50% chance of 1.
    one_bit_energy.set_weights([tf.constant([0.0])])
    sample_wrapper = tf.function(actual_layer.sample)
    samples = sample_wrapper(self.num_samples)
    # check that we got both bitstrings
    self.assertTrue(
        test_util.check_bitstring_exists(
            tf.constant([0], dtype=tf.int8), samples))
    self.assertTrue(
        test_util.check_bitstring_exists(
            tf.constant([1], dtype=tf.int8), samples))
    # Check that the fraction is approximately 0.5 (equal counts)
    _, _, counts = utils.unique_bitstrings_with_counts(samples)
    self.assertAllClose(1.0, counts[0] / counts[1], rtol=self.close_rtol)

    # Large energy penalty pins the bit.
    one_bit_energy.set_weights([tf.constant([100.0])])
    samples = sample_wrapper(self.num_samples)
    # check that we got only one bitstring
    self.assertFalse(
        test_util.check_bitstring_exists(
            tf.constant([0], dtype=tf.int8), samples))
    self.assertTrue(
        test_util.check_bitstring_exists(
            tf.constant([1], dtype=tf.int8), samples))

    # Three bit tests.
    # First a uniform sampling test.
    three_bit_energy = models.KOBE([0, 1, 2], 3,
                                   tf.keras.initializers.Constant(0.0))
    actual_layer = inference.AnalyticEnergyInference(
        three_bit_energy, self.num_samples, initial_seed=self.tfp_seed)

    # Redefine sample wrapper because we made a new AnalyticEnergyInference.
    sample_wrapper = tf.function(actual_layer.sample)
    samples = sample_wrapper(self.num_samples)
    for b in [[0, 0, 0], [0, 0, 1], [0, 1, 0], [0, 1, 1], [1, 0, 0], [1, 0, 1],
              [1, 1, 0], [1, 1, 1]]:
      b_tf = tf.constant([b], dtype=tf.int8)
      self.assertTrue(test_util.check_bitstring_exists(b_tf, samples))

    _, _, counts = utils.unique_bitstrings_with_counts(samples)
    # Check that the fraction is approximately 0.125 (equal counts)
    self.assertAllClose(
        [0.125] * 8,
        tf.cast(counts, tf.float32) / tf.cast(self.num_samples, tf.float32),
        rtol=self.close_rtol,
    )

    # Confirm correlated spins.
    three_bit_energy.set_weights(
        [tf.constant([100.0, 0.0, 0.0, -100.0, 0.0, 100.0, 0.0])])
    samples = sample_wrapper(self.num_samples)

    # Confirm we only get the 110 bitstring.
    self.assertTrue(
        test_util.check_bitstring_exists(
            tf.constant([1, 1, 0], dtype=tf.int8), samples))
    for b in [
        [0, 0, 0],
        [0, 0, 1],
        [0, 1, 0],
        [0, 1, 1],
        [1, 0, 0],
        [1, 0, 1],
        # [1, 1, 0],
        [1, 1, 1]
    ]:
      b_tf = tf.constant([b], dtype=tf.int8)
      self.assertFalse(test_util.check_bitstring_exists(b_tf, samples))

  @test_util.eager_mode_toggle
  def test_samples_seeded(self):
    """Confirm seeding fixes samples for given energy."""
    num_bits = 5
    actual_energy = models.KOBE(list(range(num_bits)), 2)
    actual_layer = inference.AnalyticEnergyInference(
        actual_energy, self.num_samples, initial_seed=self.tfp_seed)

    sample_wrapper = tf.function(actual_layer.sample)
    samples_1 = sample_wrapper(self.num_samples)
    samples_2 = sample_wrapper(self.num_samples)
    self.assertAllEqual(samples_1, samples_2)

    # check unseeding lets samples be different again
    actual_layer.seed = None
    samples_1 = sample_wrapper(self.num_samples)
    samples_2 = sample_wrapper(self.num_samples)
    self.assertNotAllEqual(samples_1, samples_2)

  @test_util.eager_mode_toggle
  def test_expectation_explicit(self):
    r"""Test expectation value and derivative with simple energy.

    Let $\bm{1}$ be the all ones bitstring.  Then let the energy function be
    $$ E_\theta(x) = \begin{cases}
                         \theta, & \text{if}\ x = \bm{1} \\
                         0, & \text{otherwise}
                     \end{cases} $$
    Given this energy function, the partition function is
    $$ Z_\theta = \sum_x e^{-E_\theta (x)} = 2^N - 1 + e^{-\theta}$$
    and the corresponding probability distribution is
    $$ p_\theta(x) = \begin{cases}
                         Z_\theta^{-1} e^{-\theta}, & \text{if}\ x = \bm{1}\\
                         Z_\theta^{-1}, & \text{otherwise}
                     \end{cases} $$

    Suppose the function to average is
    $$ f(x) = \begin{cases}
                  \mu, & \text{if}\ x = \bm{1} \\
                  0, & \text{otherwise}
              \end{cases} $$
    and let $X$ be a random variable distributed according to $p_\theta$.  Then,
    $$ \mathbb{E}_{x \sim X} [f(x)] = \mu p_\theta(\bm{1})$$

    # TODO(#119)
    From equation A3 in the appendix, we have
    $$ \nabla_\theta p_\theta(x) = p_\theta(x) \left(
         \mathbb{E}_{x\sim X}\left[\nabla_\theta E_\theta(x)\right]
         - \nabla_\theta E_\theta(x)
       \right) $$
    Filling in $\nabla_\theta E_\theta(\bm{1}) = 1$ and
    $\mathbb{E}_{x\sim X}[\nabla_\theta E_\theta(x)] = p_\theta(\bm{1})$
    we have
    $$\nabla_\theta p_\theta(\bm{1}) = p_\theta(\bm{1})(p_\theta(\bm{1}) - 1)$$
    Thus
    $$ \nabla_\theta \mathbb{E}_{x \sim X} [f(x)] =
           \mu p_\theta(\bm{1})(p_\theta(\bm{1}) - 1) $$

    Suppose now the function to average contains the same variable as energy,
    $$ g(x) = \begin{cases}
                  \theta, &\text{if}\ x = \bm{1} \\
                  0, & \text{otherwise}
              \end{cases} $$
    Then,
    $$ \mathbb{E}_{x \sim X} [g(x)] = \theta p_\theta(\bm{1})$$
    and the derivative becomes
    $$ \nabla_\theta \mathbb{E}_{x \sim X} [f(x)] =
           \theta p_\theta(\bm{1})(p_\theta(\bm{1}) - 1) + p_\theta(\bm{1})$$
    """

    class AllOnes(tf.keras.layers.Layer):
      """Detects all ones."""

      def __init__(self, ones_prefactor):
        """ Initializes an AllOnes layer.

        Args:
          ones_prefactor: the scalar to emit when all ones is detected.
        """
        super().__init__()
        self.ones_prefactor = ones_prefactor

      def call(self, inputs):
        """Return prefactor for scalar"""
        return self.ones_prefactor * tf.math.reduce_prod(
            tf.cast(inputs, tf.float32), 1)

    num_bits = 3
    theta = tf.Variable(tf.random.uniform([], -3, -2), name="theta")
    energy_layers = [AllOnes(theta)]
    actual_energy = models.BitstringEnergy(list(range(num_bits)), energy_layers)
    theta_exp = tf.math.exp(-1.0 * theta)
    partition = tf.math.pow(2.0, num_bits) - 1 + theta_exp
    partition_inverse = tf.math.pow(partition, -1)
    prob_x_star = partition_inverse * theta_exp

    e_infer = inference.AnalyticEnergyInference(
        actual_energy, self.num_samples, initial_seed=self.tfp_seed)

    mu = tf.Variable(tf.random.uniform([], 1, 2), name="mu")
    f = AllOnes(mu)
    expected_average = mu * prob_x_star
    expected_gradient_theta = mu * prob_x_star * (prob_x_star - 1)
    expected_gradient_mu = prob_x_star

    expectation_wrapper = tf.function(e_infer.expectation)
    with tf.GradientTape() as tape:
      actual_average = expectation_wrapper(f)
    actual_gradient_theta, actual_gradient_mu = tape.gradient(
        actual_average, (theta, mu))

    # Confirm expectations and gradients are not negligible
    self.assertAllGreater(tf.math.abs(actual_average), self.not_zero_atol)
    self.assertAllGreater(
        tf.math.abs(actual_gradient_theta), self.not_zero_atol)
    self.assertAllGreater(tf.math.abs(actual_gradient_mu), self.not_zero_atol)

    self.assertAllClose(actual_average, expected_average, rtol=self.close_rtol)
    self.assertAllClose(
        actual_gradient_theta, expected_gradient_theta, rtol=self.close_rtol)
    self.assertAllClose(
        actual_gradient_mu, expected_gradient_mu, rtol=self.close_rtol)

    # Confirm gradients are connected upstream
    mul_const = tf.random.uniform([], -2, -1)

    def wrap_f(bitstrings):
      return mul_const * f(bitstrings)

    mul_expected_average = mul_const * expected_average
    mul_expected_gradient_theta = mul_const * expected_gradient_theta
    mul_expected_gradient_mu = mul_const * expected_gradient_mu

    with tf.GradientTape() as tape:
      actual_average = expectation_wrapper(wrap_f)
    actual_gradient_theta, actual_gradient_mu = tape.gradient(
        actual_average, (theta, mu))

    self.assertAllClose(
        actual_average, mul_expected_average, rtol=self.close_rtol)
    self.assertAllClose(
        actual_gradient_theta,
        mul_expected_gradient_theta,
        rtol=self.close_rtol)
    self.assertAllClose(
        actual_gradient_mu, mul_expected_gradient_mu, rtol=self.close_rtol)

    # Test a function sharing variables with the energy.
    g = AllOnes(theta)
    expected_average = theta * prob_x_star
    expected_gradient_theta = theta * prob_x_star * (prob_x_star -
                                                     1) + prob_x_star

    with tf.GradientTape() as tape:
      actual_average = expectation_wrapper(g)
    actual_gradient_theta, actual_gradient_mu = tape.gradient(
        actual_average, (theta, mu))

    # Confirm expectation and gradients are not negligible
    self.assertAllGreater(
        tf.math.abs(actual_gradient_theta), self.not_zero_atol)

    self.assertAllClose(actual_average, expected_average, rtol=self.close_rtol)
    self.assertAllClose(
        actual_gradient_theta, expected_gradient_theta, rtol=self.close_rtol)
    # Check unconnected gradient
    self.assertIsNone(actual_gradient_mu)

    # Check unconnected gradient with zeros tape setting
    with tf.GradientTape() as tape:
      actual_average = expectation_wrapper(g)
    actual_gradient_mu = tape.gradient(
        actual_average, mu, unconnected_gradients=tf.UnconnectedGradients.ZERO)
    self.assertAllLess(tf.math.abs(actual_gradient_mu), self.zero_atol)

  @test_util.eager_mode_toggle
  def test_expectation_finite_difference(self):
    """Tests a function with nested structural output."""

    num_bits = 3
    order = 2
    nonzero_init = tf.keras.initializers.RandomUniform(
        1, 2, seed=self.tf_random_seed)
    actual_energy = models.KOBE(list(range(num_bits)), order, nonzero_init)
    e_infer = inference.AnalyticEnergyInference(
        actual_energy, self.num_samples, initial_seed=self.tfp_seed)
    # Only one trainable variable in KOBE.
    energy_var = actual_energy.trainable_variables[0]

    scalar_var = tf.Variable(
        tf.random.uniform([], 1, 2, tf.float32, self.tf_random_seed))

    num_units = 5
    dense = tf.keras.layers.Dense(
        num_units,
        kernel_initializer=nonzero_init,
        bias_initializer=nonzero_init)
    dense.build([None, num_bits])

    def f(bitstrings):
      """Returns nested batched structure which is a function of the inputs."""
      reduced = tf.cast(tf.reduce_sum(bitstrings, 1), tf.float32)
      ret_scalar = scalar_var * reduced
      ret_vector = dense(bitstrings)
      ret_thetas = [tf.einsum("i,j->ij", reduced, energy_var)]
      return [ret_scalar, ret_vector, ret_thetas]

    expectation_wrapper = tf.function(e_infer.expectation)
    with tf.GradientTape() as tape:
      actual_expectation = expectation_wrapper(f)
    actual_gradient = tape.gradient(actual_expectation, energy_var)

    def expectation_func():
      """Evaluate the current expectation value."""
      samples = e_infer.sample(self.num_samples)
      bitstrings, _, counts = utils.unique_bitstrings_with_counts(samples)
      values = f(bitstrings)
      return tf.nest.map_structure(lambda x: utils.weighted_average(counts, x),
                                   values)

    expected_expectation = expectation_func()
    tf.nest.map_structure(
        lambda x: self.assertAllGreater(tf.abs(x), self.not_zero_atol),
        expected_expectation)
    self.assertAllClose(actual_expectation, expected_expectation)

    expected_gradient = test_util.approximate_gradient(expectation_func,
                                                       energy_var)
    tf.nest.map_structure(
        lambda x: self.assertAllGreater(tf.abs(x), self.not_zero_atol),
        expected_gradient)
    self.assertAllClose(
        actual_gradient, expected_gradient, rtol=self.close_rtol)

  @test_util.eager_mode_toggle
  def test_log_partition(self):
    """Confirms correct value of the log partition function."""
    test_thetas = tf.constant([1.5, 2.7, -4.0])
    expected_log_partition = tf.math.log(tf.constant(3641.8353))

    actual_energy = models.KOBE([0, 1], 2)
    actual_layer = inference.AnalyticEnergyInference(actual_energy,
                                                     self.num_samples)
    actual_energy.set_weights([test_thetas])

    log_partition_wrapper = tf.function(actual_layer.log_partition)
    with tf.GradientTape() as tape:
      actual_log_partition = log_partition_wrapper()
    self.assertAllClose(actual_log_partition, expected_log_partition)

    old_kernel = actual_energy.post_process[0].kernel.read_value()
    kernel_len = tf.shape(old_kernel)[0].numpy().tolist()
    all_bitstrings = tf.constant([[0, 0], [0, 1], [1, 0], [1, 1]],
                                 dtype=tf.int8)

    def exact_log_partition():
      """Calculates the current log partition."""
      return tf.reduce_logsumexp(-1.0 * actual_energy(all_bitstrings))

    actual_log_partition_grad = tape.gradient(actual_log_partition,
                                              actual_energy.trainable_variables)
    expected_log_partition_grad = test_util.approximate_gradient(
        exact_log_partition, actual_energy.trainable_variables)
    self.assertAllClose(actual_log_partition_grad, expected_log_partition_grad,
                        self.close_rtol)

  @test_util.eager_mode_toggle
  def test_entropy(self):
    """Confirms correct value of the entropy function."""
    test_thetas = tf.constant([1.5, 2.7, -4.0])
    expected_entropy = tf.constant(0.00233551808)

    actual_energy = models.KOBE([0, 1], 2)
    actual_layer = inference.AnalyticEnergyInference(actual_energy,
                                                     self.num_samples)
    actual_energy.set_weights([test_thetas])

    entropy_wrapper = tf.function(actual_layer.entropy)
    actual_entropy = entropy_wrapper()
    self.assertAllClose(actual_entropy, expected_entropy)

  @test_util.eager_mode_toggle
  def test_call(self):
    """Confirms that call behaves correctly."""
    one_bit_energy = models.KOBE([0], 1, tf.keras.initializers.Constant(0.0))
    actual_layer = inference.AnalyticEnergyInference(
        one_bit_energy, self.num_samples, initial_seed=self.tfp_seed)
    actual_dist = actual_layer(None)
    self.assertIsInstance(actual_dist, tfp.distributions.Categorical)

    actual_layer_wrapper = tf.function(actual_layer)
    samples = actual_layer_wrapper(self.num_samples)
    # check that we got both bitstrings
    self.assertTrue(
        test_util.check_bitstring_exists(
            tf.constant([0], dtype=tf.int8), samples))
    self.assertTrue(
        test_util.check_bitstring_exists(
            tf.constant([1], dtype=tf.int8), samples))
    # Check that the fraction is approximately 0.5 (equal counts)
    _, _, counts = utils.unique_bitstrings_with_counts(samples)
    self.assertAllClose(1.0, counts[0] / counts[1], rtol=self.close_rtol)


class BernoulliEnergyInferenceTest(tf.test.TestCase):
  """Tests the BernoulliEnergyInference class."""

  def setUp(self):
    """Initializes test objects."""
    super().setUp()
    self.num_samples = int(5e6)
    self.tf_random_seed = 4
    self.tfp_seed = tf.constant([3, 4], tf.int32)
    self.close_rtol = 1e-2
    self.not_zero_atol = 1e-1

  def test_init(self):
    """Tests that components are initialized correctly."""
    bits = [-3, 4, 6]
    expected_name = "test_bernoulli_dist_name"
    actual_energy = models.BernoulliEnergy(bits)
    expected_seed = tf.constant([4, 12], dtype=tf.int32)
    actual_layer = inference.BernoulliEnergyInference(actual_energy,
                                                      self.num_samples,
                                                      expected_seed,
                                                      expected_name)
    self.assertEqual(actual_layer.name, expected_name)
    self.assertAllEqual(actual_layer.seed, expected_seed)
    self.assertIsInstance(actual_layer.distribution,
                          tfp.distributions.Bernoulli)

  @test_util.eager_mode_toggle
  def test_sample(self):
    """Confirms that bitstrings are sampled as expected."""
    actual_energy = models.BernoulliEnergy([1])
    actual_layer = inference.BernoulliEnergyInference(
        actual_energy, self.num_samples, initial_seed=self.tfp_seed)

    # For single factor Bernoulli, theta = 0 is 50% chance of 1.
    actual_energy.set_weights([tf.constant([0.0])])

    sample_wrapper = tf.function(actual_layer.sample)
    samples = sample_wrapper(self.num_samples)
    # check that we got both bitstrings
    self.assertTrue(
        test_util.check_bitstring_exists(
            tf.constant([0], dtype=tf.int8), samples))
    self.assertTrue(
        test_util.check_bitstring_exists(
            tf.constant([1], dtype=tf.int8), samples))
    # Check that the fraction is approximately 0.5 (equal counts)
    _, _, counts = utils.unique_bitstrings_with_counts(samples)
    self.assertAllClose(1.0, counts[0] / counts[1], rtol=self.close_rtol)

    # Large value of theta pins the bit.
    actual_energy.set_weights([tf.constant([1000.0])])

    samples = sample_wrapper(self.num_samples)
    # check that we got only one bitstring
    bitstrings, _, _ = utils.unique_bitstrings_with_counts(samples)
    self.assertAllEqual(bitstrings, [[1]])

    # Two bit tests.
    actual_energy = models.BernoulliEnergy([0, 1],
                                           tf.keras.initializers.Constant(0.0))
    actual_layer = inference.BernoulliEnergyInference(
        actual_energy, self.num_samples, initial_seed=self.tfp_seed)

    # New sample wrapper because we have new layer.
    sample_wrapper = tf.function(actual_layer.sample)
    samples = sample_wrapper(self.num_samples)
    for b in [[0, 0], [0, 1], [1, 0], [1, 1]]:
      b_tf = tf.constant([b], dtype=tf.int8)
      self.assertTrue(test_util.check_bitstring_exists(b_tf, samples))
    # Check that the fraction is approximately 0.25 (equal counts)
    _, _, counts = utils.unique_bitstrings_with_counts(samples)
    self.assertAllClose(
        [0.25] * 4,
        tf.cast(counts, tf.float32) / tf.cast(self.num_samples, tf.float32),
        rtol=self.close_rtol,
    )

    # Test one pinned, one free bit
    actual_energy.set_weights([tf.constant([-1000.0, 0.0])])
    samples = sample_wrapper(self.num_samples)
    # check that we get 00 and 01.
    for b in [[0, 0], [0, 1]]:
      b_tf = tf.constant([b], dtype=tf.int8)
      self.assertTrue(test_util.check_bitstring_exists(b_tf, samples))
    for b in [[1, 0], [1, 1]]:
      b_tf = tf.constant([b], dtype=tf.int8)
      self.assertFalse(test_util.check_bitstring_exists(b_tf, samples))
    _, _, counts = utils.unique_bitstrings_with_counts(samples)
    self.assertAllClose(
        counts, [self.num_samples / 2] * 2, atol=self.num_samples / 1000)

  @test_util.eager_mode_toggle
  def test_samples_seeded(self):
    """Confirm seeding fixes samples for given energy."""
    num_bits = 5
    actual_energy = models.BernoulliEnergy(list(range(num_bits)))
    actual_layer = inference.BernoulliEnergyInference(
        actual_energy, self.num_samples, initial_seed=self.tfp_seed)

    sample_wrapper = tf.function(actual_layer.sample)
    samples_1 = sample_wrapper(self.num_samples)
    samples_2 = sample_wrapper(self.num_samples)
    self.assertAllEqual(samples_1, samples_2)

    # check unseeding lets samples be different again
    actual_layer.seed = None
    samples_1 = sample_wrapper(self.num_samples)
    samples_2 = sample_wrapper(self.num_samples)
    self.assertNotAllEqual(samples_1, samples_2)

  @test_util.eager_mode_toggle
  def test_log_partition(self):
    """Confirms correct value of the log partition function and derivative."""
    all_bitstrings = tf.constant([[0, 0, 0], [0, 0, 1], [0, 1, 0], [0, 1, 1],
                                  [1, 0, 0], [1, 0, 1], [1, 1, 0], [1, 1, 1]],
                                 dtype=tf.int8)
    ebm_init = tf.keras.initializers.RandomUniform(
        -2, -1, seed=self.tf_random_seed)
    actual_energy = models.BernoulliEnergy([5, 6, 7], ebm_init)
    actual_layer = inference.BernoulliEnergyInference(actual_energy,
                                                      self.num_samples,
                                                      self.tfp_seed)
    expected_log_partition = tf.reduce_logsumexp(-1.0 *
                                                 actual_energy(all_bitstrings))

    log_partition_wrapper = tf.function(actual_layer.log_partition)
    with tf.GradientTape() as tape:
      actual_log_partition = log_partition_wrapper()
    self.assertAllClose(actual_log_partition, expected_log_partition)

    old_kernel = actual_energy.post_process[0].kernel.read_value()
    kernel_len = tf.shape(old_kernel)[0].numpy().tolist()

    def exact_log_partition():
      """Returns the current value of log partition."""
      return tf.reduce_logsumexp(-1.0 * actual_energy(all_bitstrings))

    actual_log_partition_grad = tape.gradient(actual_log_partition,
                                              actual_energy.trainable_variables)
    expected_log_partition_grad = test_util.approximate_gradient(
        exact_log_partition, actual_energy.trainable_variables)
    self.assertAllClose(actual_log_partition_grad, expected_log_partition_grad,
                        self.close_rtol)

  @test_util.eager_mode_toggle
  def test_entropy(self):
    r"""Confirms that the entropy is S(p) = -\sum_x p(x)\ln(p(x)).

    For logit $\eta$ and probability of 1 $p$, we have
    $\eta = \log(p / 1-p)$, so $p = \frac{e^{\eta}}{1 + e^{\eta}}$.
    """
    test_thetas = tf.constant([-1.5, 0.6, 2.1])
    logits = 2 * test_thetas
    num = tf.math.exp(logits)
    denom = 1 + num
    test_probs = (num / denom).numpy()
    all_probs = tf.constant([
        (1 - test_probs[0]) * (1 - test_probs[1]) * (1 - test_probs[2]),
        (1 - test_probs[0]) * (1 - test_probs[1]) * (test_probs[2]),
        (1 - test_probs[0]) * (test_probs[1]) * (1 - test_probs[2]),
        (1 - test_probs[0]) * (test_probs[1]) * (test_probs[2]),
        (test_probs[0]) * (1 - test_probs[1]) * (1 - test_probs[2]),
        (test_probs[0]) * (1 - test_probs[1]) * (test_probs[2]),
        (test_probs[0]) * (test_probs[1]) * (1 - test_probs[2]),
        (test_probs[0]) * (test_probs[1]) * (test_probs[2]),
    ])
    # probabilities sum to 1
    self.assertAllClose(1.0, tf.reduce_sum(all_probs))
    expected_entropy = -1.0 * tf.reduce_sum(all_probs * tf.math.log(all_probs))

    actual_energy = models.BernoulliEnergy([0, 1, 2])
    actual_layer = inference.BernoulliEnergyInference(actual_energy,
                                                      self.num_samples)
    actual_energy.set_weights([test_thetas])

    entropy_wrapper = tf.function(actual_layer.entropy)
    actual_entropy = entropy_wrapper()
    self.assertAllClose(actual_entropy, expected_entropy)

  @test_util.eager_mode_toggle
  def test_call(self):
    """Confirms that calling the layer works correctly."""
    actual_energy = models.BernoulliEnergy([1],
                                           tf.keras.initializers.Constant(0.0))
    actual_layer = inference.BernoulliEnergyInference(
        actual_energy, self.num_samples, initial_seed=self.tfp_seed)
    actual_dist = actual_layer(None)
    self.assertIsInstance(actual_dist, tfp.distributions.Bernoulli)

    # For single factor Bernoulli, theta = 0 is 50% chance of 1.
    actual_layer_wrapper = tf.function(actual_layer)
    samples = actual_layer_wrapper(self.num_samples)
    # check that we got both bitstrings
    self.assertTrue(
        test_util.check_bitstring_exists(
            tf.constant([0], dtype=tf.int8), samples))
    self.assertTrue(
        test_util.check_bitstring_exists(
            tf.constant([1], dtype=tf.int8), samples))
    # Check that the fraction is approximately 0.5 (equal counts)
    _, _, counts = utils.unique_bitstrings_with_counts(samples)
    self.assertAllClose(1.0, counts[0] / counts[1], rtol=self.close_rtol)


class GibbsWithGradientsKernelTest(tf.test.TestCase):
  """Tests the GibbsWithGradientsKernel class."""

  def test_init(self):
    """Confirms initialization works, and tests basic functions."""
    bits = [0, 1, 3]
    order = 2
    expected_energy = models.KOBE(bits, order)
    actual_kernel = inference.ebm.GibbsWithGradientsKernel(expected_energy)
    self.assertEqual(actual_kernel._energy, expected_energy)

    self.assertTrue(actual_kernel.is_calibrated)

    test_initial_state = tf.constant([0] * len(bits), tf.int8)
    self.assertEqual(actual_kernel.bootstrap_results(test_initial_state), [])

  @test_util.eager_mode_toggle
  def test_get_q_i_of_x_probs(self):
    """Confirms the distribution returned is correct."""
    bits = [5, 7, 10]
    test_energy = models.BernoulliEnergy(bits)
    test_energy.build([None, len(bits)])
    actual_kernel = inference.ebm.GibbsWithGradientsKernel(test_energy)
    test_x = tf.constant([0, 1, 1], dtype=tf.int8)
    get_q_i_of_x_probs_wrapper = tf.function(actual_kernel._get_q_i_of_x_probs)
    actual_probs = get_q_i_of_x_probs_wrapper(test_x)

    test_thetas = test_energy.get_weights()[0]
    test_d_tilde = tf.constant([1, -1, -1], tf.float32) * (-2 * test_thetas)
    expected_probs = tf.nn.softmax(test_d_tilde / 2)

    self.assertAllClose(actual_probs, expected_probs)

  @test_util.eager_mode_toggle
  def test_one_step(self):
    """Confirms transitions occur from high to low energy states."""
    num_bits = 5
    test_energy = models.BernoulliEnergy(list(range(num_bits)))
    test_energy.build([None, num_bits])
    # Set the energy high for the all zeros state
    test_energy.set_weights([tf.constant([1000] * num_bits, tf.float32)])
    actual_kernel = inference.ebm.GibbsWithGradientsKernel(test_energy)

    initial_state = tf.constant([0] * num_bits, tf.int8)
    initial_energy = test_energy(tf.expand_dims(initial_state, 0))

    one_step_wrapper = tf.function(actual_kernel.one_step)
    next_state, _ = one_step_wrapper(initial_state, [])
    next_energy = test_energy(tf.expand_dims(next_state, 0))

    self.assertNotAllEqual(initial_state, next_state)
    self.assertGreater(initial_energy, next_energy)


class GibbsWithGradientsInferenceTest(tf.test.TestCase):
  """Tests the GibbsWithGradientsInference class."""

  def setUp(self):
    """Initializes test objects."""
    super().setUp()
    self.tf_random_seed = 4
    self.tfp_seed = tf.constant([3, 4], tf.int32)
    self.close_rtol = 1e-2
    self.zero_atol = 1e-5
    self.not_zero_atol = 1e-1

  def test_init(self):
    """Confirms internal values are set correctly."""
    bits = [0, 1, 3]
    order = 2
    expected_energy = models.KOBE(bits, order)
    expected_num_expectation_samples = 14899
    expected_num_burnin_samples_per_chain = 32641
    
    expected_name = "test_analytic_dist_name"
    actual_layer = inference.GibbsWithGradientsInference(
        expected_energy, expected_num_expectation_samples,
        expected_num_burnin_samples_per_chain, expected_name)

    self.assertEqual(actual_layer.energy, expected_energy)
    self.assertAllEqual(actual_layer.num_expectation_samples,
                        expected_num_expectation_samples)
    self.assertAllEqual(actual_layer.num_burnin_samples_per_chain,
                        expected_num_burnin_samples_per_chain)
    self.assertEqual(actual_layer.name, expected_name)

  def test_sample(self):
    """Confirms that bitstrings are sampled as expected."""
    # Set up energy function
    num_bits = 5
    num_layers = 3
    bits = random.sample(range(1000), num_bits)
    units = random.sample(range(1, 100), num_layers)
    activations = random.sample([
      "elu", "exponential", "gelu", "hard_sigmoid", "linear", "relu",
      "selu", "sigmoid", "softmax", "softplus", "softsign", "swish", "tanh"
    ], num_layers)
    expected_layer_list = []
    for i in range(num_layers):
      expected_layer_list.append(
        tf.keras.layers.Dense(units[i], activation=activations[i]))
    expected_layer_list.append(tf.keras.layers.Dense(1))
    expected_layer_list.append(utils.Squeeze(-1))
    actual_energy = models.BitstringEnergy(bits, expected_layer_list)

    # Sampler
    num_expectation_samples = int(1e3)
    num_burnin_samples = int(1e2)
    actual_layer = inference.GibbsWithGradientsInference(
        actual_energy, num_expectation_samples, num_burnin_samples)

    sample_wrapper = tf.function(actual_layer.sample)

    start = time.time()
    samples = sample_wrapper(num_expectation_samples)
    end = time.time()
    delta = end - start
    print(f"Initial call to sample_wrapper: {delta}")
    
    start = time.time()
    samples = sample_wrapper(num_expectation_samples)
    end = time.time()
    delta = end - start
    print(f"Second call to sample_wrapper: {delta}")

    assert False
    
    # Check that entropy of samples is approximately entropy of distribution
    expected_entropy = inference.AnalyticEnergyInference(
        actual_energy, num_expectation_samples).entropy()
    _, _, actual_counts = utils.unique_bitstrings_with_counts(samples)
    actual_probs = tf.cast(actual_counts, tf.float32) / tf.cast(
        tf.math.reduce_sum(actual_counts), tf.float32)
    actual_entropy = -1.0 * tf.math.reduce_sum(
        actual_probs * tf.math.log(actual_probs))
    self.assertAllClose(actual_entropy, expected_entropy, rtol=self.close_rtol)
    

if __name__ == "__main__":
  print("Running ebm_test.py ...")
  tf.test.main()<|MERGE_RESOLUTION|>--- conflicted
+++ resolved
@@ -15,12 +15,9 @@
 """Tests for qhbmlib.inference.ebm"""
 
 import functools
-<<<<<<< HEAD
+import itertools
 import random
 import time
-=======
-import itertools
->>>>>>> e9c60e9d
 
 import tensorflow as tf
 import tensorflow_probability as tfp
