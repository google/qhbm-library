--- conflicted
+++ resolved
@@ -174,13 +174,8 @@
         test_util.check_bitstring_exists(
             tf.constant([1], dtype=tf.int8), samples))
     # Check that the fraction is approximately 0.5 (equal counts)
-<<<<<<< HEAD
-    _, counts = utils.unique_bitstrings_with_counts(samples)
+    _, _, counts = utils.unique_bitstrings_with_counts(samples)
     self.assertAllClose(1.0, counts[0] / counts[1], rtol=self.close_rtol)
-=======
-    _, _, counts = utils.unique_bitstrings_with_counts(samples)
-    self.assertAllClose(1.0, counts[0] / counts[1], atol=1e-3)
->>>>>>> 42af7034
 
     # Large energy penalty pins the bit.
     one_bit_energy.set_weights([tf.constant([100.0])])
@@ -468,13 +463,8 @@
       old_value = energy_var.read_value()
       energy_var.assign(old_value + delta * tf.one_hot(k, num_elts, 1.0, 0.0))
       e_infer.infer(energy)
-<<<<<<< HEAD
       samples = e_infer.sample(self.num_samples)
-      bitstrings, counts = utils.unique_bitstrings_with_counts(samples)
-=======
-      samples = e_infer.sample(num_samples)
       bitstrings, _, counts = utils.unique_bitstrings_with_counts(samples)
->>>>>>> 42af7034
       values = f(bitstrings)
       delta_expectation = tf.nest.map_structure(
           lambda x: utils.weighted_average(counts, x), values)
@@ -552,13 +542,8 @@
         test_util.check_bitstring_exists(
             tf.constant([1], dtype=tf.int8), samples))
     # Check that the fraction is approximately 0.5 (equal counts)
-<<<<<<< HEAD
-    _, counts = utils.unique_bitstrings_with_counts(samples)
+    _, _, counts = utils.unique_bitstrings_with_counts(samples)
     self.assertAllClose(1.0, counts[0] / counts[1], rtol=self.close_rtol)
-=======
-    _, _, counts = utils.unique_bitstrings_with_counts(samples)
-    self.assertAllClose(1.0, counts[0] / counts[1], atol=1e-3)
->>>>>>> 42af7034
 
 
 class BernoulliEnergyInferenceTest(tf.test.TestCase):
@@ -601,13 +586,8 @@
         test_util.check_bitstring_exists(
             tf.constant([1], dtype=tf.int8), samples))
     # Check that the fraction is approximately 0.5 (equal counts)
-<<<<<<< HEAD
-    _, counts = utils.unique_bitstrings_with_counts(samples)
+    _, _, counts = utils.unique_bitstrings_with_counts(samples)
     self.assertAllClose(1.0, counts[0] / counts[1], rtol=self.close_rtol)
-=======
-    _, _, counts = utils.unique_bitstrings_with_counts(samples)
-    self.assertAllClose(1.0, counts[0] / counts[1], atol=1e-3)
->>>>>>> 42af7034
 
     # Large value of theta pins the bit.
     energy.set_weights([tf.constant([1000.0])])
@@ -650,14 +630,8 @@
     for b in [[1, 0], [1, 1]]:
       b_tf = tf.constant([b], dtype=tf.int8)
       self.assertFalse(test_util.check_bitstring_exists(b_tf, samples))
-<<<<<<< HEAD
-    _, counts = utils.unique_bitstrings_with_counts(samples)
-    self.assertAllClose(
-        counts, [self.num_samples / 2] * 2, atol=self.num_samples / 1000)
-=======
     _, _, counts = utils.unique_bitstrings_with_counts(samples)
-    self.assertAllClose(counts, [n_samples / 2] * 2, atol=n_samples / 1000)
->>>>>>> 42af7034
+    self.assertAllClose(counts, [n_samples / 2] * 2, atol=self.num_samples / 1000)
 
   @test_util.eager_mode_toggle
   def test_samples_seeded(self):
@@ -755,13 +729,8 @@
         test_util.check_bitstring_exists(
             tf.constant([1], dtype=tf.int8), samples))
     # Check that the fraction is approximately 0.5 (equal counts)
-<<<<<<< HEAD
-    _, counts = utils.unique_bitstrings_with_counts(samples)
+    _, _, counts = utils.unique_bitstrings_with_counts(samples)
     self.assertAllClose(1.0, counts[0] / counts[1], rtol=self.close_rtol)
-=======
-    _, _, counts = utils.unique_bitstrings_with_counts(samples)
-    self.assertAllClose(1.0, counts[0] / counts[1], atol=1e-3)
->>>>>>> 42af7034
 
 
 if __name__ == "__main__":
