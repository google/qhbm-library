# Copyright 2021 The QHBM Library Authors. All Rights Reserved.
#
# Licensed under the Apache License, Version 2.0 (the "License");
# you may not use this file except in compliance with the License.
# You may obtain a copy of the License at
#
#     https://www.apache.org/licenses/LICENSE-2.0
#
# Unless required by applicable law or agreed to in writing, software
# distributed under the License is distributed on an "AS IS" BASIS,
# WITHOUT WARRANTIES OR CONDITIONS OF ANY KIND, either express or implied.
# See the License for the specific language governing permissions and
# limitations under the License.
# ==============================================================================
"""Tests for the energy_infer module."""

import functools

import tensorflow as tf
import tensorflow_probability as tfp

from qhbmlib import energy_infer
from qhbmlib import energy_model
from qhbmlib import energy_model_utils
from qhbmlib import utils

from tests import test_util


class NullEnergy(energy_model.BitstringEnergy):
  """Simple empty energy."""

  def __init__(self, bits):
    """Initializes a NullEnergy."""
    energy_layers = []
    super().__init__(bits, energy_layers)


class EnergyInferenceTest(tf.test.TestCase):
  """Tests a simple instantiation of EnergyInference."""

  class TwoOutcomes(energy_infer.EnergyInference):
    """EnergyInference which is independent of the input energy."""

<<<<<<< HEAD
    def __init__(self, null_energy, bitstring_1, bitstring_2, p_1):
=======
    def __init__(self, num_expectation_samples, bitstring_1, bitstring_2, p_1):
>>>>>>> 65be26f6
      """Initializes a simple inference class.

      Args:
        num_expectation_samples: Number of samples to draw and use for
          estimating the expectation value.
        bitstring_1: First bitstring to sample.
        bitstring_2: Second bitstring to sample.
        p_1: probability of sampling the first bitstring.
      """
<<<<<<< HEAD
      super().__init__(null_energy)
=======
      super().__init__(num_expectation_samples)
>>>>>>> 65be26f6
      self.bitstring_1 = bitstring_1
      self.bitstring_2 = bitstring_2
      self.p_1 = p_1

    def _ready_inference(self):
      """Does nothing."""
      pass

    def _call(self, inputs):
      """Pass through to sample."""
      return self.sample(inputs)

    def _entropy(self):
      """Not implemented in this test class."""
      raise NotImplementedError()

    def _log_partition(self):
      """Not implemented in this test class."""
      raise NotImplementedError()

    def _sample(self, num_samples: int):
      """Deterministically samples bitstrings."""
      n_1 = round(self.p_1 * num_samples)
      n_2 = num_samples - n_1
      bitstring_1_tile = tf.tile(tf.expand_dims(self.bitstring_1, 0), [n_1, 1])
      bitstring_2_tile = tf.tile(tf.expand_dims(self.bitstring_2, 0), [n_2, 1])
      return tf.concat([bitstring_1_tile, bitstring_2_tile], 0)

  def setUp(self):
    """Initializes test objects."""
    super().setUp()
    self.num_samples = int(1e6)
    self.bitstring_1 = tf.constant([1, 1, 0, 1, 0], dtype=tf.int8)
    self.bitstring_2 = tf.constant([0, 0, 0, 1, 1], dtype=tf.int8)
    self.p_1 = 0.1
<<<<<<< HEAD
=======
    self.e_infer = self.TwoOutcomes(self.num_samples, self.bitstring_1,
                                    self.bitstring_2, self.p_1)
>>>>>>> 65be26f6
    self.energy = NullEnergy(list(range(5)))
    self.e_infer = self.TwoOutcomes(self.energy, self.bitstring_1,
                                    self.bitstring_2, self.p_1)
    spins_from_bitstrings = energy_model_utils.SpinsFromBitstrings()
    parity = energy_model_utils.Parity(list(range(5)), 2)

    def test_function(bitstrings):
      """Simple test function to send to expectation."""
      return parity(spins_from_bitstrings(bitstrings))

    self.test_function = test_function

  @test_util.eager_mode_toggle
  def test_expectation(self):
    """Confirms correct averaging over input function."""
    values = []
    for b in [
        tf.expand_dims(self.bitstring_1, 0),
        tf.expand_dims(self.bitstring_2, 0)
    ]:
      values.append(self.test_function(tf.constant(b))[0])
    expected_expectation = self.p_1 * values[0] + (1 - self.p_1) * values[1]

    expectation_wrapper = tf.function(self.e_infer.expectation)
    actual_expectation = expectation_wrapper(self.test_function)
    self.assertAllClose(actual_expectation, expected_expectation)


class AnalyticEnergyInferenceTest(tf.test.TestCase):
  """Tests the AnalyticEnergyInference class."""

  def setUp(self):
    """Initializes test objects."""
    super().setUp()
    self.num_samples = int(5e6)
    self.tf_random_seed = 4
    self.tfp_seed = tf.constant([3, 4], tf.int32)
    self.close_rtol = 1e-2
    self.zero_atol = 1e-5
    self.not_zero_atol = 1e-1

  def test_init(self):
    """Confirms internal values are set correctly."""
    bits = [0, 1, 3]
    order = 2
    expected_name = "test_analytic_dist_name"
<<<<<<< HEAD
    energy = energy_model.KOBE(bits, order)
=======
    actual_layer = energy_infer.AnalyticEnergyInference(
        len(bits), self.num_samples, name=expected_name)
    self.assertEqual(actual_layer.name, expected_name)

>>>>>>> 65be26f6
    expected_bitstrings = tf.constant(
        [[0, 0, 0], [0, 0, 1], [0, 1, 0], [0, 1, 1], [1, 0, 0], [1, 0, 1],
         [1, 1, 0], [1, 1, 1]],
        dtype=tf.int8)
    expected_seed = tf.constant([44, 22], tf.int32)
    expected_energies = energy(expected_bitstrings)
    actual_layer = energy_infer.AnalyticEnergyInference(energy, expected_seed,
                                                        expected_name)
    self.assertEqual(actual_layer.name, expected_name)
    self.assertAllEqual(actual_layer.seed, expected_seed)
    self.assertAllEqual(actual_layer.all_bitstrings, expected_bitstrings)
    self.assertAllClose(actual_layer.all_energies, expected_energies)
    self.assertIsInstance(actual_layer.distribution,
                          tfp.distributions.Categorical)

  @test_util.eager_mode_toggle
  def test_sample(self):
    """Confirms bitstrings are sampled as expected."""

    # Single bit test.
    one_bit_energy = energy_model.KOBE([0], 1)
    actual_layer = energy_infer.AnalyticEnergyInference(
<<<<<<< HEAD
        one_bit_energy, initial_seed=self.tfp_seed)
=======
        1, self.num_samples, initial_seed=self.tfp_seed)
    sample_wrapper = tf.function(actual_layer.sample)
>>>>>>> 65be26f6

    # For single factor Bernoulli, theta=0 is 50% chance of 1.
    one_bit_energy.set_weights([tf.constant([0.0])])

    sample_wrapper = tf.function(actual_layer.sample)
    samples = sample_wrapper(self.num_samples)
    # check that we got both bitstrings
    self.assertTrue(
        test_util.check_bitstring_exists(
            tf.constant([0], dtype=tf.int8), samples))
    self.assertTrue(
        test_util.check_bitstring_exists(
            tf.constant([1], dtype=tf.int8), samples))
    # Check that the fraction is approximately 0.5 (equal counts)
    _, _, counts = utils.unique_bitstrings_with_counts(samples)
    self.assertAllClose(1.0, counts[0] / counts[1], rtol=self.close_rtol)

    # Large energy penalty pins the bit.
    one_bit_energy.set_weights([tf.constant([100.0])])
    samples = sample_wrapper(self.num_samples)
    # check that we got only one bitstring
    self.assertFalse(
        test_util.check_bitstring_exists(
            tf.constant([0], dtype=tf.int8), samples))
    self.assertTrue(
        test_util.check_bitstring_exists(
            tf.constant([1], dtype=tf.int8), samples))

    # Three bit tests.
    # First a uniform sampling test.
    three_bit_energy = energy_model.KOBE([0, 1, 2], 3,
                                         tf.keras.initializers.Constant(0.0))
    actual_layer = energy_infer.AnalyticEnergyInference(
<<<<<<< HEAD
        three_bit_energy, initial_seed=self.tfp_seed)

    # Redefine sample wrapper because we made a new AnalyticEnergyInference.
    sample_wrapper = tf.function(actual_layer.sample)
    samples = sample_wrapper(self.num_samples)
    unique_samples, _, _ = utils.unique_bitstrings_with_counts(samples)
=======
        3, self.num_samples, initial_seed=self.tfp_seed)
    actual_layer.infer(three_bit_energy)
    sample_wrapper_3bit = tf.function(actual_layer.sample)
    samples = sample_wrapper_3bit(self.num_samples)
>>>>>>> 65be26f6
    for b in [[0, 0, 0], [0, 0, 1], [0, 1, 0], [0, 1, 1], [1, 0, 0], [1, 0, 1],
              [1, 1, 0], [1, 1, 1]]:
      b_tf = tf.constant([b], dtype=tf.int8)
      self.assertTrue(test_util.check_bitstring_exists(b_tf, samples))

    _, _, counts = utils.unique_bitstrings_with_counts(samples)
    # Check that the fraction is approximately 0.125 (equal counts)
    self.assertAllClose(
        [0.125] * 8,
        tf.cast(counts, tf.float32) / tf.cast(self.num_samples, tf.float32),
        rtol=self.close_rtol,
    )

    # Confirm correlated spins.
    three_bit_energy.set_weights(
        [tf.constant([100.0, 0.0, 0.0, -100.0, 0.0, 100.0, 0.0])])
    samples = sample_wrapper(self.num_samples)

    # Confirm we only get the 110 bitstring.
    self.assertTrue(
        test_util.check_bitstring_exists(
            tf.constant([1, 1, 0], dtype=tf.int8), samples))
    for b in [
        [0, 0, 0],
        [0, 0, 1],
        [0, 1, 0],
        [0, 1, 1],
        [1, 0, 0],
        [1, 0, 1],
        # [1, 1, 0],
        [1, 1, 1]
    ]:
      b_tf = tf.constant([b], dtype=tf.int8)
      self.assertFalse(test_util.check_bitstring_exists(b_tf, samples))

  @test_util.eager_mode_toggle
  def test_samples_seeded(self):
    """Confirm seeding fixes samples for given energy."""
    num_bits = 5
    energy = energy_model.KOBE(list(range(num_bits)), 2)
    actual_layer = energy_infer.AnalyticEnergyInference(
<<<<<<< HEAD
        energy, initial_seed=self.tfp_seed)
=======
        num_bits, self.num_samples, initial_seed=self.tfp_seed)
    actual_layer.infer(energy)

>>>>>>> 65be26f6
    sample_wrapper = tf.function(actual_layer.sample)
    samples_1 = sample_wrapper(self.num_samples)
    samples_2 = sample_wrapper(self.num_samples)
    self.assertAllEqual(samples_1, samples_2)

    # check unseeding lets samples be different again
    actual_layer.seed = None
    samples_1 = sample_wrapper(self.num_samples)
    samples_2 = sample_wrapper(self.num_samples)
    self.assertNotAllEqual(samples_1, samples_2)

  @test_util.eager_mode_toggle
  def test_expectation_explicit(self):
    r"""Test expectation value and derivative with simple energy.

    Let $\bm{1}$ be the all ones bitstring.  Then let the energy function be
    $$ E_\theta(x) = \begin{cases}
                         \theta, & \text{if}\ x = \bm{1} \\
                         0, & \text{otherwise}
                     \end{cases} $$
    Given this energy function, the partition function is
    $$ Z_\theta = \sum_x e^{-E_\theta (x)} = 2^N - 1 + e^{-\theta}$$
    and the corresponding probability distribution is
    $$ p_\theta(x) = \begin{cases}
                         Z_\theta^{-1} e^{-\theta}, & \text{if}\ x = \bm{1}\\
                         Z_\theta^{-1}, & \text{otherwise}
                     \end{cases} $$

    Suppose the function to average is
    $$ f(x) = \begin{cases}
                  \mu, & \text{if}\ x = \bm{1} \\
                  0, & \text{otherwise}
              \end{cases} $$
    and let $X$ be a random variable distributed according to $p_\theta$.  Then,
    $$ \mathbb{E}_{x \sim X} [f(x)] = \mu p_\theta(\bm{1})$$

    # TODO(#119)
    From equation A3 in the appendix, we have
    $$ \nabla_\theta p_\theta(x) = p_\theta(x) \left(
         \mathbb{E}_{x\sim X}\left[\nabla_\theta E_\theta(x)\right]
         - \nabla_\theta E_\theta(x)
       \right) $$
    Filling in $\nabla_\theta E_\theta(\bm{1}) = 1$ and
    $\mathbb{E}_{x\sim X}[\nabla_\theta E_\theta(x)] = p_\theta(\bm{1})$
    we have
    $$\nabla_\theta p_\theta(\bm{1}) = p_\theta(\bm{1})(p_\theta(\bm{1}) - 1)$$
    Thus
    $$ \nabla_\theta \mathbb{E}_{x \sim X} [f(x)] =
           \mu p_\theta(\bm{1})(p_\theta(\bm{1}) - 1) $$

    Suppose now the function to average contains the same variable as energy,
    $$ g(x) = \begin{cases}
                  \theta, &\text{if}\ x = \bm{1} \\
                  0, & \text{otherwise}
              \end{cases} $$
    Then,
    $$ \mathbb{E}_{x \sim X} [g(x)] = \theta p_\theta(\bm{1})$$
    and the derivative becomes
    $$ \nabla_\theta \mathbb{E}_{x \sim X} [f(x)] =
           \theta p_\theta(\bm{1})(p_\theta(\bm{1}) - 1) + p_\theta(\bm{1})$$
    """

    class AllOnes(tf.keras.layers.Layer):
      """Detects all ones."""

      def __init__(self, ones_prefactor):
        """ Initializes an AllOnes layer.

        Args:
          ones_prefactor: the scalar to emit when all ones is detected.
        """
        super().__init__()
        self.ones_prefactor = ones_prefactor

      def call(self, inputs):
        """Return prefactor for scalar"""
        return self.ones_prefactor * tf.math.reduce_prod(
            tf.cast(inputs, tf.float32), 1)

    num_bits = 3
    theta = tf.Variable(tf.random.uniform([], -3, -2), name="theta")
    energy_layers = [AllOnes(theta)]
    energy = energy_model.BitstringEnergy(list(range(num_bits)), energy_layers)
    theta_exp = tf.math.exp(-1.0 * theta)
    partition = tf.math.pow(2.0, num_bits) - 1 + theta_exp
    partition_inverse = tf.math.pow(partition, -1)
    prob_x_star = partition_inverse * theta_exp

    e_infer = energy_infer.AnalyticEnergyInference(
<<<<<<< HEAD
        energy, initial_seed=self.tfp_seed)
    expectation_wrapper = tf.function(e_infer.expectation)
=======
        num_bits, self.num_samples, initial_seed=self.tfp_seed)
    e_infer.infer(energy)
>>>>>>> 65be26f6

    mu = tf.Variable(tf.random.uniform([], 1, 2), name="mu")
    f = AllOnes(mu)
    expected_average = mu * prob_x_star
    expected_gradient_theta = mu * prob_x_star * (prob_x_star - 1)
    expected_gradient_mu = prob_x_star

    expectation_wrapper = tf.function(e_infer.expectation)
    with tf.GradientTape() as tape:
      actual_average = expectation_wrapper(f)
    actual_gradient_theta, actual_gradient_mu = tape.gradient(
        actual_average, (theta, mu))

    # Confirm expectations and gradients are not negligible
    self.assertAllGreater(tf.math.abs(actual_average), self.not_zero_atol)
    self.assertAllGreater(
        tf.math.abs(actual_gradient_theta), self.not_zero_atol)
    self.assertAllGreater(tf.math.abs(actual_gradient_mu), self.not_zero_atol)

    self.assertAllClose(actual_average, expected_average, rtol=self.close_rtol)
    self.assertAllClose(
        actual_gradient_theta, expected_gradient_theta, rtol=self.close_rtol)
    self.assertAllClose(
        actual_gradient_mu, expected_gradient_mu, rtol=self.close_rtol)

    # Confirm gradients are connected upstream
    mul_const = tf.random.uniform([], -2, -1)

    def wrap_f(bitstrings):
      return mul_const * f(bitstrings)

    mul_expected_average = mul_const * expected_average
    mul_expected_gradient_theta = mul_const * expected_gradient_theta
    mul_expected_gradient_mu = mul_const * expected_gradient_mu

    with tf.GradientTape() as tape:
      actual_average = expectation_wrapper(wrap_f)
    actual_gradient_theta, actual_gradient_mu = tape.gradient(
        actual_average, (theta, mu))

    self.assertAllClose(
        actual_average, mul_expected_average, rtol=self.close_rtol)
    self.assertAllClose(
        actual_gradient_theta,
        mul_expected_gradient_theta,
        rtol=self.close_rtol)
    self.assertAllClose(
        actual_gradient_mu, mul_expected_gradient_mu, rtol=self.close_rtol)

    # Test a function sharing variables with the energy.
    g = AllOnes(theta)
    expected_average = theta * prob_x_star
    expected_gradient_theta = theta * prob_x_star * (prob_x_star -
                                                     1) + prob_x_star

    with tf.GradientTape() as tape:
      actual_average = expectation_wrapper(g)
    actual_gradient_theta, actual_gradient_mu = tape.gradient(
        actual_average, (theta, mu))

    # Confirm expectation and gradients are not negligible
    self.assertAllGreater(
        tf.math.abs(actual_gradient_theta), self.not_zero_atol)

    self.assertAllClose(actual_average, expected_average, rtol=self.close_rtol)
    self.assertAllClose(
        actual_gradient_theta, expected_gradient_theta, rtol=self.close_rtol)
    # Check unconnected gradient
    self.assertIsNone(actual_gradient_mu)

    # Check unconnected gradient with zeros tape setting
    with tf.GradientTape() as tape:
      actual_average = expectation_wrapper(g)
    actual_gradient_mu = tape.gradient(
        actual_average, mu, unconnected_gradients=tf.UnconnectedGradients.ZERO)
    self.assertAllLess(tf.math.abs(actual_gradient_mu), self.zero_atol)

  def test_expectation_finite_difference(self):
    """Tests a function with nested structural output."""

    num_bits = 3
    order = 2
    nonzero_init = tf.keras.initializers.RandomUniform(
        1, 2, seed=self.tf_random_seed)
    energy = energy_model.KOBE(list(range(num_bits)), order, nonzero_init)
    energy.build([None, num_bits])
    # Only one trainable variable in KOBE.
    energy_var = energy.trainable_variables[0]

    scalar_var = tf.Variable(
        tf.random.uniform([], 1, 2, tf.float32, self.tf_random_seed))

    num_units = 5
    dense = tf.keras.layers.Dense(
        num_units,
        kernel_initializer=nonzero_init,
        bias_initializer=nonzero_init)
    dense.build([None, num_bits])

    def f(bitstrings):
      """Returns nested batched structure which is a function of the inputs."""
      reduced = tf.cast(tf.reduce_sum(bitstrings, 1), tf.float32)
      ret_scalar = scalar_var * reduced
      ret_vector = dense(bitstrings)
      ret_thetas = [tf.einsum("i,j->ij", reduced, energy_var)]
      return [ret_scalar, ret_vector, ret_thetas]

    e_infer = energy_infer.AnalyticEnergyInference(
<<<<<<< HEAD
        energy, initial_seed=self.tfp_seed)
=======
        num_bits, self.num_samples, initial_seed=self.tfp_seed)
    e_infer.infer(energy)

>>>>>>> 65be26f6
    with tf.GradientTape() as tape:
      actual_expectation = e_infer.expectation(f)
    actual_derivative = tape.gradient(actual_expectation, energy_var)

    # Trainable variable of KOBE is 1D.
    num_elts = tf.size(energy_var)

    def delta_expectation(k, delta):
      """Calculate the expectation with kth variable perturbed."""
      old_value = energy_var.read_value()
      energy_var.assign(old_value + delta * tf.one_hot(k, num_elts, 1.0, 0.0))
      samples = e_infer.sample(self.num_samples)
      bitstrings, _, counts = utils.unique_bitstrings_with_counts(samples)
      values = f(bitstrings)
      delta_expectation = tf.nest.map_structure(
          lambda x: utils.weighted_average(counts, x), values)
      energy_var.assign(old_value)
      return delta_expectation

    expected_expectation = delta_expectation(0, 0)
    tf.nest.map_structure(
        lambda x: self.assertAllGreater(tf.abs(x), self.not_zero_atol),
        expected_expectation)
    self.assertAllClose(actual_expectation, expected_expectation)

    derivative_list = []
    for n in range(num_elts):
      this_derivative = test_util.approximate_derivative(
          functools.partial(delta_expectation, n))
      derivative_list.append(this_derivative.numpy())
    expected_derivative = tf.constant(derivative_list)
    tf.nest.map_structure(
        lambda x: self.assertAllGreater(tf.abs(x), self.not_zero_atol),
        expected_derivative)
    self.assertAllClose(
        actual_derivative, expected_derivative, rtol=self.close_rtol)

  @test_util.eager_mode_toggle
  def test_log_partition(self):
    """Confirms correct value of the log partition function."""
    test_thetas = tf.constant([1.5, 2.7, -4.0])
    expected_log_partition = tf.math.log(tf.constant(3641.8353))

    energy = energy_model.KOBE([0, 1], 2)
<<<<<<< HEAD
    actual_layer = energy_infer.AnalyticEnergyInference(energy)
=======
    energy.build([None, energy.num_bits])
    actual_layer = energy_infer.AnalyticEnergyInference(2, self.num_samples)
>>>>>>> 65be26f6
    energy.set_weights([test_thetas])

    log_partition_wrapper = tf.function(actual_layer.log_partition)
    actual_log_partition = log_partition_wrapper()
    self.assertAllClose(actual_log_partition, expected_log_partition)

  @test_util.eager_mode_toggle
  def test_entropy(self):
    """Confirms correct value of the entropy function."""
    test_thetas = tf.constant([1.5, 2.7, -4.0])
    expected_entropy = tf.constant(0.00233551808)

    energy = energy_model.KOBE([0, 1], 2)
<<<<<<< HEAD
    actual_layer = energy_infer.AnalyticEnergyInference(energy)
=======
    energy.build([None, energy.num_bits])
    actual_layer = energy_infer.AnalyticEnergyInference(2, self.num_samples)
>>>>>>> 65be26f6
    energy.set_weights([test_thetas])

    entropy_wrapper = tf.function(actual_layer.entropy)
    actual_entropy = entropy_wrapper()
    self.assertAllClose(actual_entropy, expected_entropy)

  @test_util.eager_mode_toggle
  def test_call(self):
    """Confirms that call behaves correctly."""
    one_bit_energy = energy_model.KOBE([0], 1,
                                       tf.keras.initializers.Constant(0.0))
    actual_layer = energy_infer.AnalyticEnergyInference(
<<<<<<< HEAD
        one_bit_energy, initial_seed=self.tfp_seed)
=======
        1, self.num_samples, initial_seed=self.tfp_seed)
    actual_layer.infer(one_bit_energy)
>>>>>>> 65be26f6
    actual_dist = actual_layer(None)
    self.assertIsInstance(actual_dist, tfp.distributions.Categorical)

    actual_layer_wrapper = tf.function(actual_layer)
    samples = actual_layer_wrapper(self.num_samples)
    # check that we got both bitstrings
    self.assertTrue(
        test_util.check_bitstring_exists(
            tf.constant([0], dtype=tf.int8), samples))
    self.assertTrue(
        test_util.check_bitstring_exists(
            tf.constant([1], dtype=tf.int8), samples))
    # Check that the fraction is approximately 0.5 (equal counts)
    _, _, counts = utils.unique_bitstrings_with_counts(samples)
    self.assertAllClose(1.0, counts[0] / counts[1], rtol=self.close_rtol)


class BernoulliEnergyInferenceTest(tf.test.TestCase):
  """Tests the BernoulliEnergyInference class."""

  def setUp(self):
    """Initializes test objects."""
    super().setUp()
    self.num_samples = int(5e6)
    self.tf_random_seed = 4
    self.tfp_seed = tf.constant([3, 4], tf.int32)
    self.close_rtol = 1e-2
    self.not_zero_atol = 1e-1

  def test_init(self):
    """Tests that components are initialized correctly."""
<<<<<<< HEAD
    bits = [-3, 4, 6]
    expected_name = "test_bernoulli_dist_name"
    energy = energy_model.BernoulliEnergy(bits)
    expected_seed = tf.constant([4, 12], dtype=tf.int32)
    actual_layer = energy_infer.BernoulliEnergyInference(
        energy, expected_seed, expected_name)
=======
    expected_name = "test_analytic_dist_name"
    actual_layer = energy_infer.BernoulliEnergyInference(
        1, self.num_samples, name=expected_name)
>>>>>>> 65be26f6
    self.assertEqual(actual_layer.name, expected_name)
    self.assertAllEqual(actual_layer.seed, expected_seed)
    self.assertIsInstance(actual_layer.distribution,
                          tfp.distributions.Bernoulli)

  @test_util.eager_mode_toggle
  def test_sample(self):
    """Confirms that bitstrings are sampled as expected."""
    energy = energy_model.BernoulliEnergy([1])
    actual_layer = energy_infer.BernoulliEnergyInference(
<<<<<<< HEAD
        energy, initial_seed=self.tfp_seed)
=======
        1, self.num_samples, initial_seed=self.tfp_seed)
>>>>>>> 65be26f6

    # For single factor Bernoulli, theta = 0 is 50% chance of 1.
    energy.set_weights([tf.constant([0.0])])
    sample_wrapper = tf.function(actual_layer.sample)
    samples = sample_wrapper(self.num_samples)
    # check that we got both bitstrings
    self.assertTrue(
        test_util.check_bitstring_exists(
            tf.constant([0], dtype=tf.int8), samples))
    self.assertTrue(
        test_util.check_bitstring_exists(
            tf.constant([1], dtype=tf.int8), samples))
    # Check that the fraction is approximately 0.5 (equal counts)
    _, _, counts = utils.unique_bitstrings_with_counts(samples)
    self.assertAllClose(1.0, counts[0] / counts[1], rtol=self.close_rtol)

    # Large value of theta pins the bit.
    energy.set_weights([tf.constant([1000.0])])
    samples = sample_wrapper(self.num_samples)
    # check that we got only one bitstring
    bitstrings, _, _ = utils.unique_bitstrings_with_counts(samples)
    self.assertAllEqual(bitstrings, [[1]])

    # Two bit tests.
    energy = energy_model.BernoulliEnergy([0, 1],
                                          tf.keras.initializers.Constant(0.0))
    actual_layer = energy_infer.BernoulliEnergyInference(
<<<<<<< HEAD
        energy, initial_seed=self.tfp_seed)
    sample_wrapper = tf.function(actual_layer.sample)
    samples = sample_wrapper(self.num_samples)
=======
        2, self.num_samples, initial_seed=self.tfp_seed)
    actual_layer.infer(energy)

    sample_wrapper_2bits = tf.function(actual_layer.sample)
    samples = sample_wrapper_2bits(self.num_samples)
>>>>>>> 65be26f6
    for b in [[0, 0], [0, 1], [1, 0], [1, 1]]:
      b_tf = tf.constant([b], dtype=tf.int8)
      self.assertTrue(test_util.check_bitstring_exists(b_tf, samples))
    # Check that the fraction is approximately 0.25 (equal counts)
    _, _, counts = utils.unique_bitstrings_with_counts(samples)
    self.assertAllClose(
        [0.25] * 4,
        tf.cast(counts, tf.float32) / tf.cast(self.num_samples, tf.float32),
        rtol=self.close_rtol,
    )

    # Test one pinned, one free bit
    energy.set_weights([tf.constant([-1000.0, 0.0])])
    samples = sample_wrapper(self.num_samples)
    # check that we get 00 and 01.
    for b in [[0, 0], [0, 1]]:
      b_tf = tf.constant([b], dtype=tf.int8)
      self.assertTrue(test_util.check_bitstring_exists(b_tf, samples))
    for b in [[1, 0], [1, 1]]:
      b_tf = tf.constant([b], dtype=tf.int8)
      self.assertFalse(test_util.check_bitstring_exists(b_tf, samples))
    _, _, counts = utils.unique_bitstrings_with_counts(samples)
    self.assertAllClose(
        counts, [self.num_samples / 2] * 2, atol=self.num_samples / 1000)

  @test_util.eager_mode_toggle
  def test_samples_seeded(self):
    """Confirm seeding fixes samples for given energy."""
    num_bits = 5
    energy = energy_model.BernoulliEnergy(list(range(num_bits)))
    actual_layer = energy_infer.BernoulliEnergyInference(
<<<<<<< HEAD
        energy, initial_seed=self.tfp_seed)
=======
        num_bits, self.num_samples, initial_seed=self.tfp_seed)
    actual_layer.infer(energy)

>>>>>>> 65be26f6
    sample_wrapper = tf.function(actual_layer.sample)
    samples_1 = sample_wrapper(self.num_samples)
    samples_2 = sample_wrapper(self.num_samples)
    self.assertAllEqual(samples_1, samples_2)

    # check unseeding lets samples be different again
    actual_layer.seed = None
    samples_1 = sample_wrapper(self.num_samples)
    samples_2 = sample_wrapper(self.num_samples)
    self.assertNotAllEqual(samples_1, samples_2)

  @test_util.eager_mode_toggle
  def test_log_partition(self):
    """Confirms correct value of the log partition function."""
    all_bitstrings = tf.constant([[0, 0, 0], [0, 0, 1], [0, 1, 0], [0, 1, 1],
                                  [1, 0, 0], [1, 0, 1], [1, 1, 0], [1, 1, 1]],
                                 dtype=tf.int8)
    energy = energy_model.BernoulliEnergy([5, 6, 7])
<<<<<<< HEAD
    actual_layer = energy_infer.BernoulliEnergyInference(energy)
=======
    energy.build([None, energy.num_bits])
    actual_layer = energy_infer.BernoulliEnergyInference(3, self.num_samples)
    actual_layer.infer(energy)
>>>>>>> 65be26f6
    expected_log_partition = tf.reduce_logsumexp(-1.0 * energy(all_bitstrings))

    log_partition_wrapper = tf.function(actual_layer.log_partition)
    actual_log_partition = log_partition_wrapper()
    self.assertAllClose(actual_log_partition, expected_log_partition)

  @test_util.eager_mode_toggle
  def test_entropy(self):
    r"""Confirms that the entropy is S(p) = -\sum_x p(x)\ln(p(x)).

    For logit $\eta$ and probability of 1 $p$, we have
    $\eta = \log(p / 1-p)$, so $p = \frac{e^{\eta}}{1 + e^{\eta}}$.
    """
    test_thetas = tf.constant([-1.5, 0.6, 2.1])
    logits = 2 * test_thetas
    num = tf.math.exp(logits)
    denom = 1 + num
    test_probs = (num / denom).numpy()
    all_probs = tf.constant([
        (1 - test_probs[0]) * (1 - test_probs[1]) * (1 - test_probs[2]),
        (1 - test_probs[0]) * (1 - test_probs[1]) * (test_probs[2]),
        (1 - test_probs[0]) * (test_probs[1]) * (1 - test_probs[2]),
        (1 - test_probs[0]) * (test_probs[1]) * (test_probs[2]),
        (test_probs[0]) * (1 - test_probs[1]) * (1 - test_probs[2]),
        (test_probs[0]) * (1 - test_probs[1]) * (test_probs[2]),
        (test_probs[0]) * (test_probs[1]) * (1 - test_probs[2]),
        (test_probs[0]) * (test_probs[1]) * (test_probs[2]),
    ])
    # probabilities sum to 1
    self.assertAllClose(1.0, tf.reduce_sum(all_probs))
    expected_entropy = -1.0 * tf.reduce_sum(all_probs * tf.math.log(all_probs))

    energy = energy_model.BernoulliEnergy([0, 1, 2])
<<<<<<< HEAD
    actual_layer = energy_infer.BernoulliEnergyInference(energy)
=======
    energy.build([None, energy.num_bits])
    actual_layer = energy_infer.BernoulliEnergyInference(3, self.num_samples)
>>>>>>> 65be26f6
    energy.set_weights([test_thetas])

    entropy_wrapper = tf.function(actual_layer.entropy)
    actual_entropy = entropy_wrapper()
    self.assertAllClose(actual_entropy, expected_entropy)

  @test_util.eager_mode_toggle
  def test_call(self):
    """Confirms that calling the layer works correctly."""
    energy = energy_model.BernoulliEnergy([1],
                                          tf.keras.initializers.Constant(0.0))
    actual_layer = energy_infer.BernoulliEnergyInference(
<<<<<<< HEAD
        energy, initial_seed=self.tfp_seed)
=======
        1, self.num_samples, initial_seed=self.tfp_seed)
    actual_layer.infer(energy)
>>>>>>> 65be26f6
    actual_dist = actual_layer(None)
    self.assertIsInstance(actual_dist, tfp.distributions.Bernoulli)

    # For single factor Bernoulli, theta = 0 is 50% chance of 1.
    actual_layer_wrapper = tf.function(actual_layer)
    samples = actual_layer_wrapper(self.num_samples)
    # check that we got both bitstrings
    self.assertTrue(
        test_util.check_bitstring_exists(
            tf.constant([0], dtype=tf.int8), samples))
    self.assertTrue(
        test_util.check_bitstring_exists(
            tf.constant([1], dtype=tf.int8), samples))
    # Check that the fraction is approximately 0.5 (equal counts)
    _, _, counts = utils.unique_bitstrings_with_counts(samples)
    self.assertAllClose(1.0, counts[0] / counts[1], rtol=self.close_rtol)


if __name__ == "__main__":
  print("Running energy_infer_test.py ...")
  tf.test.main()<|MERGE_RESOLUTION|>--- conflicted
+++ resolved
@@ -42,25 +42,18 @@
   class TwoOutcomes(energy_infer.EnergyInference):
     """EnergyInference which is independent of the input energy."""
 
-<<<<<<< HEAD
-    def __init__(self, null_energy, bitstring_1, bitstring_2, p_1):
-=======
-    def __init__(self, num_expectation_samples, bitstring_1, bitstring_2, p_1):
->>>>>>> 65be26f6
+    def __init__(self, null_energy, num_expectation_samples, bitstring_1, bitstring_2, p_1):
       """Initializes a simple inference class.
 
       Args:
+        null_energy: Energy function that will be ignored.
         num_expectation_samples: Number of samples to draw and use for
           estimating the expectation value.
         bitstring_1: First bitstring to sample.
         bitstring_2: Second bitstring to sample.
         p_1: probability of sampling the first bitstring.
       """
-<<<<<<< HEAD
-      super().__init__(null_energy)
-=======
-      super().__init__(num_expectation_samples)
->>>>>>> 65be26f6
+      super().__init__(null_energy, num_expectation_samples)
       self.bitstring_1 = bitstring_1
       self.bitstring_2 = bitstring_2
       self.p_1 = p_1
@@ -96,13 +89,8 @@
     self.bitstring_1 = tf.constant([1, 1, 0, 1, 0], dtype=tf.int8)
     self.bitstring_2 = tf.constant([0, 0, 0, 1, 1], dtype=tf.int8)
     self.p_1 = 0.1
-<<<<<<< HEAD
-=======
-    self.e_infer = self.TwoOutcomes(self.num_samples, self.bitstring_1,
-                                    self.bitstring_2, self.p_1)
->>>>>>> 65be26f6
     self.energy = NullEnergy(list(range(5)))
-    self.e_infer = self.TwoOutcomes(self.energy, self.bitstring_1,
+    self.e_infer = self.TwoOutcomes(self.energy, self.num_samples, self.bitstring_1,
                                     self.bitstring_2, self.p_1)
     spins_from_bitstrings = energy_model_utils.SpinsFromBitstrings()
     parity = energy_model_utils.Parity(list(range(5)), 2)
@@ -147,21 +135,14 @@
     bits = [0, 1, 3]
     order = 2
     expected_name = "test_analytic_dist_name"
-<<<<<<< HEAD
     energy = energy_model.KOBE(bits, order)
-=======
-    actual_layer = energy_infer.AnalyticEnergyInference(
-        len(bits), self.num_samples, name=expected_name)
-    self.assertEqual(actual_layer.name, expected_name)
-
->>>>>>> 65be26f6
     expected_bitstrings = tf.constant(
         [[0, 0, 0], [0, 0, 1], [0, 1, 0], [0, 1, 1], [1, 0, 0], [1, 0, 1],
          [1, 1, 0], [1, 1, 1]],
         dtype=tf.int8)
     expected_seed = tf.constant([44, 22], tf.int32)
     expected_energies = energy(expected_bitstrings)
-    actual_layer = energy_infer.AnalyticEnergyInference(energy, expected_seed,
+    actual_layer = energy_infer.AnalyticEnergyInference(energy, self.num_samples, expected_seed,
                                                         expected_name)
     self.assertEqual(actual_layer.name, expected_name)
     self.assertAllEqual(actual_layer.seed, expected_seed)
@@ -177,12 +158,7 @@
     # Single bit test.
     one_bit_energy = energy_model.KOBE([0], 1)
     actual_layer = energy_infer.AnalyticEnergyInference(
-<<<<<<< HEAD
-        one_bit_energy, initial_seed=self.tfp_seed)
-=======
-        1, self.num_samples, initial_seed=self.tfp_seed)
-    sample_wrapper = tf.function(actual_layer.sample)
->>>>>>> 65be26f6
+        one_bit_energy, self.num_samppes, initial_seed=self.tfp_seed)
 
     # For single factor Bernoulli, theta=0 is 50% chance of 1.
     one_bit_energy.set_weights([tf.constant([0.0])])
@@ -216,19 +192,11 @@
     three_bit_energy = energy_model.KOBE([0, 1, 2], 3,
                                          tf.keras.initializers.Constant(0.0))
     actual_layer = energy_infer.AnalyticEnergyInference(
-<<<<<<< HEAD
-        three_bit_energy, initial_seed=self.tfp_seed)
+        three_bit_energy, self.num_samples, initial_seed=self.tfp_seed)
 
     # Redefine sample wrapper because we made a new AnalyticEnergyInference.
     sample_wrapper = tf.function(actual_layer.sample)
     samples = sample_wrapper(self.num_samples)
-    unique_samples, _, _ = utils.unique_bitstrings_with_counts(samples)
-=======
-        3, self.num_samples, initial_seed=self.tfp_seed)
-    actual_layer.infer(three_bit_energy)
-    sample_wrapper_3bit = tf.function(actual_layer.sample)
-    samples = sample_wrapper_3bit(self.num_samples)
->>>>>>> 65be26f6
     for b in [[0, 0, 0], [0, 0, 1], [0, 1, 0], [0, 1, 1], [1, 0, 0], [1, 0, 1],
               [1, 1, 0], [1, 1, 1]]:
       b_tf = tf.constant([b], dtype=tf.int8)
@@ -270,13 +238,7 @@
     num_bits = 5
     energy = energy_model.KOBE(list(range(num_bits)), 2)
     actual_layer = energy_infer.AnalyticEnergyInference(
-<<<<<<< HEAD
-        energy, initial_seed=self.tfp_seed)
-=======
-        num_bits, self.num_samples, initial_seed=self.tfp_seed)
-    actual_layer.infer(energy)
-
->>>>>>> 65be26f6
+        energy, self.num_samples, initial_seed=self.tfp_seed)
     sample_wrapper = tf.function(actual_layer.sample)
     samples_1 = sample_wrapper(self.num_samples)
     samples_2 = sample_wrapper(self.num_samples)
@@ -366,13 +328,9 @@
     prob_x_star = partition_inverse * theta_exp
 
     e_infer = energy_infer.AnalyticEnergyInference(
-<<<<<<< HEAD
-        energy, initial_seed=self.tfp_seed)
+        energy, self.num_samples, initial_seed=self.tfp_seed)
     expectation_wrapper = tf.function(e_infer.expectation)
-=======
-        num_bits, self.num_samples, initial_seed=self.tfp_seed)
-    e_infer.infer(energy)
->>>>>>> 65be26f6
+
 
     mu = tf.Variable(tf.random.uniform([], 1, 2), name="mu")
     f = AllOnes(mu)
@@ -481,13 +439,8 @@
       return [ret_scalar, ret_vector, ret_thetas]
 
     e_infer = energy_infer.AnalyticEnergyInference(
-<<<<<<< HEAD
-        energy, initial_seed=self.tfp_seed)
-=======
-        num_bits, self.num_samples, initial_seed=self.tfp_seed)
-    e_infer.infer(energy)
-
->>>>>>> 65be26f6
+        energy, self.num_samples, initial_seed=self.tfp_seed)
+
     with tf.GradientTape() as tape:
       actual_expectation = e_infer.expectation(f)
     actual_derivative = tape.gradient(actual_expectation, energy_var)
@@ -532,12 +485,7 @@
     expected_log_partition = tf.math.log(tf.constant(3641.8353))
 
     energy = energy_model.KOBE([0, 1], 2)
-<<<<<<< HEAD
-    actual_layer = energy_infer.AnalyticEnergyInference(energy)
-=======
-    energy.build([None, energy.num_bits])
-    actual_layer = energy_infer.AnalyticEnergyInference(2, self.num_samples)
->>>>>>> 65be26f6
+    actual_layer = energy_infer.AnalyticEnergyInference(energy, self.num_samples)
     energy.set_weights([test_thetas])
 
     log_partition_wrapper = tf.function(actual_layer.log_partition)
@@ -551,12 +499,7 @@
     expected_entropy = tf.constant(0.00233551808)
 
     energy = energy_model.KOBE([0, 1], 2)
-<<<<<<< HEAD
-    actual_layer = energy_infer.AnalyticEnergyInference(energy)
-=======
-    energy.build([None, energy.num_bits])
-    actual_layer = energy_infer.AnalyticEnergyInference(2, self.num_samples)
->>>>>>> 65be26f6
+    actual_layer = energy_infer.AnalyticEnergyInference(energy, self.num_samples)
     energy.set_weights([test_thetas])
 
     entropy_wrapper = tf.function(actual_layer.entropy)
@@ -569,12 +512,7 @@
     one_bit_energy = energy_model.KOBE([0], 1,
                                        tf.keras.initializers.Constant(0.0))
     actual_layer = energy_infer.AnalyticEnergyInference(
-<<<<<<< HEAD
-        one_bit_energy, initial_seed=self.tfp_seed)
-=======
-        1, self.num_samples, initial_seed=self.tfp_seed)
-    actual_layer.infer(one_bit_energy)
->>>>>>> 65be26f6
+        one_bit_energy, self.num_samples, initial_seed=self.tfp_seed)
     actual_dist = actual_layer(None)
     self.assertIsInstance(actual_dist, tfp.distributions.Categorical)
 
@@ -606,18 +544,12 @@
 
   def test_init(self):
     """Tests that components are initialized correctly."""
-<<<<<<< HEAD
     bits = [-3, 4, 6]
     expected_name = "test_bernoulli_dist_name"
     energy = energy_model.BernoulliEnergy(bits)
     expected_seed = tf.constant([4, 12], dtype=tf.int32)
     actual_layer = energy_infer.BernoulliEnergyInference(
-        energy, expected_seed, expected_name)
-=======
-    expected_name = "test_analytic_dist_name"
-    actual_layer = energy_infer.BernoulliEnergyInference(
-        1, self.num_samples, name=expected_name)
->>>>>>> 65be26f6
+        energy, self.num_samples, expected_seed, expected_name)
     self.assertEqual(actual_layer.name, expected_name)
     self.assertAllEqual(actual_layer.seed, expected_seed)
     self.assertIsInstance(actual_layer.distribution,
@@ -628,11 +560,7 @@
     """Confirms that bitstrings are sampled as expected."""
     energy = energy_model.BernoulliEnergy([1])
     actual_layer = energy_infer.BernoulliEnergyInference(
-<<<<<<< HEAD
-        energy, initial_seed=self.tfp_seed)
-=======
-        1, self.num_samples, initial_seed=self.tfp_seed)
->>>>>>> 65be26f6
+        energy, self.num_samples, initial_seed=self.tfp_seed)
 
     # For single factor Bernoulli, theta = 0 is 50% chance of 1.
     energy.set_weights([tf.constant([0.0])])
@@ -660,17 +588,9 @@
     energy = energy_model.BernoulliEnergy([0, 1],
                                           tf.keras.initializers.Constant(0.0))
     actual_layer = energy_infer.BernoulliEnergyInference(
-<<<<<<< HEAD
-        energy, initial_seed=self.tfp_seed)
+        energy, self.num_samples, initial_seed=self.tfp_seed)
     sample_wrapper = tf.function(actual_layer.sample)
     samples = sample_wrapper(self.num_samples)
-=======
-        2, self.num_samples, initial_seed=self.tfp_seed)
-    actual_layer.infer(energy)
-
-    sample_wrapper_2bits = tf.function(actual_layer.sample)
-    samples = sample_wrapper_2bits(self.num_samples)
->>>>>>> 65be26f6
     for b in [[0, 0], [0, 1], [1, 0], [1, 1]]:
       b_tf = tf.constant([b], dtype=tf.int8)
       self.assertTrue(test_util.check_bitstring_exists(b_tf, samples))
@@ -702,13 +622,8 @@
     num_bits = 5
     energy = energy_model.BernoulliEnergy(list(range(num_bits)))
     actual_layer = energy_infer.BernoulliEnergyInference(
-<<<<<<< HEAD
-        energy, initial_seed=self.tfp_seed)
-=======
-        num_bits, self.num_samples, initial_seed=self.tfp_seed)
-    actual_layer.infer(energy)
-
->>>>>>> 65be26f6
+        energy, self.num_samples, initial_seed=self.tfp_seed)
+
     sample_wrapper = tf.function(actual_layer.sample)
     samples_1 = sample_wrapper(self.num_samples)
     samples_2 = sample_wrapper(self.num_samples)
@@ -727,13 +642,8 @@
                                   [1, 0, 0], [1, 0, 1], [1, 1, 0], [1, 1, 1]],
                                  dtype=tf.int8)
     energy = energy_model.BernoulliEnergy([5, 6, 7])
-<<<<<<< HEAD
-    actual_layer = energy_infer.BernoulliEnergyInference(energy)
-=======
-    energy.build([None, energy.num_bits])
-    actual_layer = energy_infer.BernoulliEnergyInference(3, self.num_samples)
-    actual_layer.infer(energy)
->>>>>>> 65be26f6
+    actual_layer = energy_infer.BernoulliEnergyInference(energy, self.num_samples)
+
     expected_log_partition = tf.reduce_logsumexp(-1.0 * energy(all_bitstrings))
 
     log_partition_wrapper = tf.function(actual_layer.log_partition)
@@ -767,12 +677,7 @@
     expected_entropy = -1.0 * tf.reduce_sum(all_probs * tf.math.log(all_probs))
 
     energy = energy_model.BernoulliEnergy([0, 1, 2])
-<<<<<<< HEAD
-    actual_layer = energy_infer.BernoulliEnergyInference(energy)
-=======
-    energy.build([None, energy.num_bits])
-    actual_layer = energy_infer.BernoulliEnergyInference(3, self.num_samples)
->>>>>>> 65be26f6
+    actual_layer = energy_infer.BernoulliEnergyInference(energy, self.num_samples)
     energy.set_weights([test_thetas])
 
     entropy_wrapper = tf.function(actual_layer.entropy)
@@ -785,12 +690,8 @@
     energy = energy_model.BernoulliEnergy([1],
                                           tf.keras.initializers.Constant(0.0))
     actual_layer = energy_infer.BernoulliEnergyInference(
-<<<<<<< HEAD
-        energy, initial_seed=self.tfp_seed)
-=======
-        1, self.num_samples, initial_seed=self.tfp_seed)
-    actual_layer.infer(energy)
->>>>>>> 65be26f6
+        energy, self.num_samples, initial_seed=self.tfp_seed)
+
     actual_dist = actual_layer(None)
     self.assertIsInstance(actual_dist, tfp.distributions.Bernoulli)
 
