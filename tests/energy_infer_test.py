--- conflicted
+++ resolved
@@ -45,19 +45,11 @@
       self.p_1 = p_1
 
     def infer(self, energy):
-<<<<<<< HEAD
-      """Just sets the energy."""
-      self.energy = energy
-
-    def sample(self, n):
-      """Deterministically samples bitstrings (ignores energy)."""
-=======
       """Ignores the energy."""
       del energy
 
     def sample(self, n):
       """Deterministically samples bitstrings."""
->>>>>>> 508234e5
       n_1 = round(self.p_1 * n)
       n_2 = n - n_1
       bitstring_1_tile = tf.tile(tf.expand_dims(self.bitstring_1, 0), [n_1, 1])
@@ -72,7 +64,6 @@
       """Not implemented in this test class."""
       raise NotImplementedError()
 
-<<<<<<< HEAD
   class NullEnergy(energy_model.BitstringEnergy):
     """Simple empty energy."""
   
@@ -81,8 +72,6 @@
       energy_layers = []
       super().__init__(bits, energy_layers)
 
-=======
->>>>>>> 508234e5
   def setUp(self):
     """Initializes test objects."""
     super().setUp()
@@ -91,11 +80,8 @@
     self.p_1 = 0.1
     self.e_infer = self.TwoOutcomes(self.bitstring_1, self.bitstring_2,
                                     self.p_1)
-<<<<<<< HEAD
     self.energy = self.ConstantEnergy(list(range(5)))
     self.e_infer.infer(self.energy)
-=======
->>>>>>> 508234e5
     spins_from_bitstrings = energy_model_utils.SpinsFromBitstrings()
     parity = energy_model_utils.Parity(list(range(5)), 2)
 
@@ -105,10 +91,7 @@
 
     self.test_function = test_function
 
-<<<<<<< HEAD
-=======
-  @test_util.eager_mode_toggle
->>>>>>> 508234e5
+  @test_util.eager_mode_toggle
   def test_expectation(self):
     """Confirms correct averaging over input function."""
     values = []
@@ -120,17 +103,12 @@
     expected_expectation = self.p_1 * values[0] + (1 - self.p_1) * values[1]
 
     num_samples = int(1e6)
-<<<<<<< HEAD
-    actual_expectation = self.e_infer.expectation(self.test_function,
-                                                  num_samples)
-=======
 
     @tf.function
     def expectation_wrapper(function, num_samples):
       return self.e_infer.expectation(function, num_samples)
 
     actual_expectation = expectation_wrapper(self.test_function, num_samples)
->>>>>>> 508234e5
 
     self.assertAllClose(actual_expectation, expected_expectation)
 
@@ -168,14 +146,11 @@
     one_bit_energy = energy_model.KOBE([0], 1)
     one_bit_energy.build([None, one_bit_energy.num_bits])
     actual_layer = energy_infer.AnalyticEnergyInference(1, seed=seed)
-<<<<<<< HEAD
-=======
 
     @tf.function
     def sample_wrapper(num_samples):
       return actual_layer.sample(num_samples)
 
->>>>>>> 508234e5
     # For single factor Bernoulli, theta=0 is 50% chance of 1.
     one_bit_energy.set_weights([tf.constant([0.0])])
 
@@ -268,10 +243,7 @@
       b_tf = tf.constant([b], dtype=tf.int8)
       self.assertFalse(test_util.check_bitstring_exists(b_tf, samples))
 
-<<<<<<< HEAD
-=======
-  @test_util.eager_mode_toggle
->>>>>>> 508234e5
+  @test_util.eager_mode_toggle
   def test_samples_seeded(self):
     """Confirm seeding fixes samples for given energy."""
     num_bits = 5
@@ -281,10 +253,6 @@
     energy.build([None, num_bits])
     actual_layer = energy_infer.AnalyticEnergyInference(num_bits, seed=seed)
     actual_layer.infer(energy)
-<<<<<<< HEAD
-    samples_1 = actual_layer.sample(num_samples)
-    samples_2 = actual_layer.sample(num_samples)
-=======
 
     @tf.function
     def sample_wrapper(n_samples):
@@ -292,18 +260,14 @@
 
     samples_1 = sample_wrapper(num_samples)
     samples_2 = sample_wrapper(num_samples)
->>>>>>> 508234e5
     self.assertAllEqual(samples_1, samples_2)
 
     # check unseeding lets samples be different again
     actual_layer.seed = None
-<<<<<<< HEAD
     samples_1 = actual_layer.sample(num_samples)
     samples_2 = actual_layer.sample(num_samples)
     self.assertNotAllEqual(samples_1, samples_2)
 
-=======
-
     # TODO(#115): Currently need to redefine wrapper,
     #             investigate resolving this with auto inference.
     @tf.function
@@ -315,7 +279,6 @@
     self.assertNotAllEqual(samples_1, samples_2)
 
   @test_util.eager_mode_toggle
->>>>>>> 508234e5
   def test_log_partition(self):
     """Confirms correct value of the log partition function."""
     test_thetas = tf.constant([1.5, 2.7, -4.0])
@@ -485,10 +448,7 @@
     _, counts = utils.unique_bitstrings_with_counts(samples)
     self.assertAllClose(counts, [n_samples / 2] * 2, atol=n_samples / 1000)
 
-<<<<<<< HEAD
-=======
-  @test_util.eager_mode_toggle
->>>>>>> 508234e5
+  @test_util.eager_mode_toggle
   def test_samples_seeded(self):
     """Confirm seeding fixes samples for given energy."""
     num_bits = 5
@@ -498,10 +458,6 @@
     energy.build([None, num_bits])
     actual_layer = energy_infer.BernoulliEnergyInference(seed=seed)
     actual_layer.infer(energy)
-<<<<<<< HEAD
-    samples_1 = actual_layer.sample(num_samples)
-    samples_2 = actual_layer.sample(num_samples)
-=======
 
     @tf.function
     def sample_wrapper(num_samples):
@@ -509,17 +465,10 @@
 
     samples_1 = sample_wrapper(num_samples)
     samples_2 = sample_wrapper(num_samples)
->>>>>>> 508234e5
     self.assertAllEqual(samples_1, samples_2)
 
     # check unseeding lets samples be different again
     actual_layer.seed = None
-<<<<<<< HEAD
-    samples_1 = actual_layer.sample(num_samples)
-    samples_2 = actual_layer.sample(num_samples)
-    self.assertNotAllEqual(samples_1, samples_2)
-
-=======
 
     # TODO(#115): Currently need to redefine wrapper,
     #             investigate resolving this with auto inference.
@@ -532,7 +481,6 @@
     self.assertNotAllEqual(samples_1, samples_2)
 
   @test_util.eager_mode_toggle
->>>>>>> 508234e5
   def test_log_partition(self):
     """Confirms correct value of the log partition function."""
     all_bitstrings = tf.constant([[0, 0, 0], [0, 0, 1], [0, 1, 0], [0, 1, 1],
