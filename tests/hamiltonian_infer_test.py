# Copyright 2021 The QHBM Library Authors. All Rights Reserved.
#
# Licensed under the Apache License, Version 2.0 (the "License");
# you may not use this file except in compliance with the License.
# You may obtain a copy of the License at
#
#     https://www.apache.org/licenses/LICENSE-2.0
#
# Unless required by applicable law or agreed to in writing, software
# distributed under the License is distributed on an "AS IS" BASIS,
# WITHOUT WARRANTIES OR CONDITIONS OF ANY KIND, either express or implied.
# See the License for the specific language governing permissions and
# limitations under the License.
# ==============================================================================
"""Tests for the hamiltonian_infer module."""

import absl
from absl.testing import parameterized
import random
import string

import cirq
import tensorflow as tf
import tensorflow_quantum as tfq
from tensorflow_quantum.python import util as tfq_util

from qhbmlib import circuit_infer
from qhbmlib import circuit_model
from qhbmlib import circuit_model_utils
from qhbmlib import energy_infer
from qhbmlib import energy_model
from qhbmlib import hamiltonian_model
from qhbmlib import hamiltonian_infer
from qhbmlib import utils
from tests import test_util


class QHBMTest(parameterized.TestCase, tf.test.TestCase):
  """Tests the QHBM class."""

  def setUp(self):
    """Initializes test objects."""
    super().setUp()

    # Model hamiltonian
    num_bits = 3
    self.energy = energy_model.BernoulliEnergy(list(range(num_bits)))
    self.energy.build([None, num_bits])
    # pin first and last bits, middle bit free.
    self.energy.set_weights([tf.constant([-23, 0, 17])])
    qubits = cirq.GridQubit.rect(1, num_bits)
    symbols = set()
    num_symbols = 20
    for _ in range(num_symbols):
      symbols.add("".join(random.sample(string.ascii_letters, 10)))
    self.pqc = tfq_util.random_symbol_circuit(qubits, symbols)
    circuit = circuit_model.DirectQuantumCircuit(self.pqc)
    circuit.build([])
    self.model = hamiltonian_model.Hamiltonian(self.energy, circuit)

    # Inference
    self.expected_e_inference = energy_infer.AnalyticEnergyInference(3)
    self.expected_q_inference = circuit_infer.QuantumInference()
    self.expected_name = "nameforaQHBM"
    self.actual_qhbm = hamiltonian_infer.QHBM(self.expected_e_inference,
                                              self.expected_q_inference,
                                              self.expected_name)

  def test_init(self):
    """Tests QHBM initialization."""
    self.assertEqual(self.actual_qhbm.e_inference, self.expected_e_inference)
    self.assertEqual(self.actual_qhbm.q_inference, self.expected_q_inference)
    self.assertEqual(self.actual_qhbm.name, self.expected_name)

  @test_util.eager_mode_toggle
  def test_circuits(self):
    """Confirms correct circuits are sampled."""
    num_samples = int(1e7)

    @tf.function
    def circuit_func(model, num_samples):
      """Wrapper to test tracing."""
      return self.actual_qhbm.circuits(model, num_samples)

    actual_circuits, actual_counts = circuit_func(self.model, num_samples)

    # Circuits with the allowed-to-be-sampled bitstrings prepended.
    u = tfq.from_tensor(self.model.circuit.pqc)[0]
    qubits = self.model.circuit.qubits
    expected_circuits_deserialized = [
        cirq.Circuit(
            cirq.X(qubits[0])**0,
            cirq.X(qubits[1])**0,
            cirq.X(qubits[2]),
        ) + u,
        cirq.Circuit(
            cirq.X(qubits[0])**0,
            cirq.X(qubits[1]),
            cirq.X(qubits[2]),
        ) + u,
    ]
    # Check that both circuits are generated.
    actual_circuits_deserialized = tfq.from_tensor(actual_circuits)
    self.assertTrue(
        any([
            expected_circuits_deserialized[0] ==
            actual_circuits_deserialized[0],
            expected_circuits_deserialized[0] ==
            actual_circuits_deserialized[1],
        ]))
    self.assertTrue(
        any([
            expected_circuits_deserialized[1] ==
            actual_circuits_deserialized[0],
            expected_circuits_deserialized[1] ==
            actual_circuits_deserialized[1],
        ]))
    # Check that the fraction is approximately 0.5 (equal counts)
    self.assertAllClose(
        actual_counts[0], actual_counts[1], atol=num_samples / 1000)

  def test_circuit_param_update(self):
    """Confirm circuits are different after updating energy model parameters."""
    e_infer = energy_infer.BernoulliEnergyInference()
    q_infer = circuit_infer.QuantumInference()
    h_infer = hamiltonian_infer.QHBM(e_infer, q_infer)

    @tf.function
    def circuits_wrapper(model, num_samples):
      return h_infer.circuits(model, num_samples)

    num_bits = 2
    energy = energy_model.BernoulliEnergy(list(range(num_bits)))
    energy.build([None, num_bits])
    qubits = cirq.GridQubit.rect(1, num_bits)
    pqc = cirq.Circuit(cirq.Y(q) for q in qubits)
    circuit = circuit_model.DirectQuantumCircuit(pqc)
    model = hamiltonian_model.Hamiltonian(energy, circuit)

    # Pin Bernoulli to [0, 1]
    num_samples = int(1e6)
    energy.set_weights([tf.constant([-1000, 1000])])
    expected_circuits_1 = tfq.from_tensor(
        tfq.convert_to_tensor(
            [cirq.Circuit(cirq.X(qubits[0])**0, cirq.X(qubits[1])) + pqc]))
    output_circuits, _ = circuits_wrapper(model, num_samples)
    actual_circuits_1 = tfq.from_tensor(output_circuits)
    self.assertAllEqual(actual_circuits_1, expected_circuits_1)

    # Change pin to [1, 0]
    energy.set_weights([tf.constant([1000, -1000])])
    expected_circuits_2 = tfq.from_tensor(
        tfq.convert_to_tensor(
            [cirq.Circuit(cirq.X(qubits[0]),
                          cirq.X(qubits[1])**0) + pqc]))
    output_circuits, _ = circuits_wrapper(model, num_samples)
    actual_circuits_2 = tfq.from_tensor(output_circuits)
    self.assertAllEqual(actual_circuits_2, expected_circuits_2)

    # Assumption check, that circuits are actually different
    self.assertNotAllEqual(actual_circuits_1, actual_circuits_2)

  @test_util.eager_mode_toggle
  def test_expectation_cirq(self):
    """Compares library expectation values to those from Cirq."""
    # observable
    num_bits = 4
    qubits = cirq.GridQubit.rect(1, num_bits)
    raw_ops = [
        cirq.PauliSum.from_pauli_strings(
            [cirq.PauliString(cirq.Z(q)) for q in qubits])
    ]
    ops = tfq.convert_to_tensor(raw_ops)

    # unitary
    batch_size = 1
    n_moments = 10
    act_fraction = 0.9
    num_symbols = 2
    symbols = set()
    for _ in range(num_symbols):
      symbols.add("".join(random.sample(string.ascii_letters, 10)))
    symbols = sorted(list(symbols))
    raw_circuits, raw_resolvers = tfq_util.random_symbol_circuit_resolver_batch(
        qubits, symbols, batch_size, n_moments=n_moments, p=act_fraction)
    raw_circuit = raw_circuits[0]
    resolver = {k: raw_resolvers[0].value_of(k) for k in raw_resolvers[0]}

    # hamiltonian model and inference
    seed = tf.constant([5, 6], dtype=tf.int32)
    energy = energy_model.BernoulliEnergy(list(range(num_bits)))
    energy.build([None, num_bits])
    circuit = circuit_model.QuantumCircuit(
        tfq.convert_to_tensor([raw_circuit]), qubits, tf.constant(symbols),
        [tf.Variable([resolver[s] for s in symbols])], [[]])
    circuit.build([])
    actual_hamiltonian = hamiltonian_model.Hamiltonian(energy, circuit)
    e_infer = energy_infer.BernoulliEnergyInference(seed=seed)
    q_infer = circuit_infer.QuantumInference()
    actual_h_infer = hamiltonian_infer.QHBM(e_infer, q_infer)

    # sample bitstrings
    num_samples = 1e6
    e_infer.infer(energy)
    samples = e_infer.sample(num_samples)
    bitstrings, counts = utils.unique_bitstrings_with_counts(samples)
    bit_list = bitstrings.numpy().tolist()

    # bitstring injectors
    bitstring_circuit = circuit_model_utils.bit_circuit(qubits)
    bitstring_symbols = sorted(tfq.util.get_circuit_symbols(bitstring_circuit))
    bitstring_resolvers = [
        dict(zip(bitstring_symbols, bstr)) for bstr in bit_list
    ]

    # calculate expected values
    total_circuit = bitstring_circuit + raw_circuit
<<<<<<< HEAD
    raw_expectations = tf.constant([[
        cirq.Simulator().simulate_expectation_values(total_circuit, o,
                                                     r)[0].real for o in raw_ops
    ] for r in bitstring_resolvers])
    expected_expectations = utils.weighted_average(counts, raw_expectations)
=======
    total_resolvers = [{**r, **resolver} for r in bitstring_resolvers]
    raw_expectation_list = [[
        cirq.Simulator().simulate_expectation_values(total_circuit, o,
                                                     r)[0].real for o in raw_ops
    ] for r in total_resolvers]
    expected_expectations = utils.weighted_average(counts, raw_expectation_list)
    # Check that expectations are a reasonable size
    self.assertAllGreater(tf.math.abs(expected_expectations), 1e-3)
>>>>>>> 721b289b

    @tf.function
    def expectation_wrapper(hamiltonian, ops, n_samples):
      return actual_h_infer.expectation(hamiltonian, ops, n_samples)

    actual_expectations = expectation_wrapper(actual_hamiltonian, ops,
                                              num_samples)
    self.assertAllClose(actual_expectations, expected_expectations, rtol=1e-6)

    # Ensure energy parameter update changes the expectation value.
    old_energy_weights = energy.get_weights()
    energy.set_weights([tf.ones_like(w) for w in old_energy_weights])
    altered_energy_expectations = actual_h_infer.expectation(
        actual_hamiltonian, ops, num_samples)
    self.assertNotAllClose(
        altered_energy_expectations, actual_expectations, rtol=1e-5)
    energy.set_weights(old_energy_weights)

    # Ensure circuit parameter update changes the expectation value.
    old_circuit_weights = circuit.get_weights()
    circuit.set_weights([tf.ones_like(w) for w in old_circuit_weights])
    altered_circuit_expectations = expectation_wrapper(actual_hamiltonian, ops,
                                                       num_samples)
    self.assertNotAllClose(
        altered_circuit_expectations, actual_expectations, rtol=1e-5)
    circuit.set_weights(old_circuit_weights)

    # Check that values return to start.
    reset_expectations = expectation_wrapper(actual_hamiltonian, ops,
                                             num_samples)
    self.assertAllClose(reset_expectations, actual_expectations, rtol=1e-6)

  @parameterized.parameters({
      "energy_class": energy_class,
      "energy_args": energy_args,
  } for energy_class, energy_args in zip(
      [energy_model.BernoulliEnergy, energy_model.KOBE], [[], [2]]))
  @test_util.eager_mode_toggle
  def test_expectation_modular_hamiltonian(self, energy_class, energy_args):
    """Confirm expectation of modular Hamiltonians works."""
    # set up the modular Hamiltonian to measure
    num_bits = 3
    n_moments = 5
    act_fraction = 1.0
    qubits = cirq.GridQubit.rect(1, num_bits)
    energy_h = energy_class(*([list(range(num_bits))] + energy_args))
    energy_h.build([None, num_bits])
    raw_circuit_h = cirq.testing.random_circuit(qubits, n_moments, act_fraction)
    circuit_h = circuit_model.DirectQuantumCircuit(raw_circuit_h)
    circuit_h.build([])
    hamiltonian_measure = hamiltonian_model.Hamiltonian(energy_h, circuit_h)
    raw_shards = tfq.from_tensor(hamiltonian_measure.operator_shards)

    # hamiltonian model and inference
    seed = tf.constant([5, 6], dtype=tf.int32)
    model_energy = energy_model.BernoulliEnergy(list(range(num_bits)))
    model_energy.build([None, num_bits])
    model_raw_circuit = cirq.testing.random_circuit(qubits, n_moments,
                                                    act_fraction)
    model_circuit = circuit_model.DirectQuantumCircuit(model_raw_circuit)
    model_circuit.build([])
    model_hamiltonian = hamiltonian_model.Hamiltonian(model_energy,
                                                      model_circuit)
    e_infer = energy_infer.BernoulliEnergyInference(seed=seed)
    q_infer = circuit_infer.QuantumInference()
    model_h_infer = hamiltonian_infer.QHBM(e_infer, q_infer)

    # sample bitstrings
    num_samples = 1e6
    e_infer.infer(model_energy)
    samples = e_infer.sample(num_samples)
    bitstrings, counts = utils.unique_bitstrings_with_counts(samples)
    bit_list = bitstrings.numpy().tolist()

    # bitstring injectors
    bitstring_circuit = circuit_model_utils.bit_circuit(qubits)
    bitstring_symbols = sorted(tfq.util.get_circuit_symbols(bitstring_circuit))
    bitstring_resolvers = [
        dict(zip(bitstring_symbols, bstr)) for bstr in bit_list
    ]

    # calculate expected values
    total_circuit = bitstring_circuit + model_raw_circuit + raw_circuit_h**-1
    raw_expectations = tf.stack([
        tf.stack([
            hamiltonian_measure.energy.operator_expectation([
                cirq.Simulator().simulate_expectation_values(
                    total_circuit, o, r)[0].real for o in raw_shards
            ])
        ]) for r in bitstring_resolvers
    ])
    expected_expectations = utils.weighted_average(counts, raw_expectations)

    @tf.function
    def expectation_wrapper(model, ops, n_samples):
      return model_h_infer.expectation(model, ops, n_samples)

    actual_expectations = expectation_wrapper(model_hamiltonian,
                                              hamiltonian_measure, num_samples)
    self.assertAllClose(actual_expectations, expected_expectations)


if __name__ == "__main__":
  absl.logging.info("Running hamiltonian_infer_test.py ...")
  tf.test.main()<|MERGE_RESOLUTION|>--- conflicted
+++ resolved
@@ -215,22 +215,14 @@
 
     # calculate expected values
     total_circuit = bitstring_circuit + raw_circuit
-<<<<<<< HEAD
-    raw_expectations = tf.constant([[
-        cirq.Simulator().simulate_expectation_values(total_circuit, o,
-                                                     r)[0].real for o in raw_ops
-    ] for r in bitstring_resolvers])
-    expected_expectations = utils.weighted_average(counts, raw_expectations)
-=======
     total_resolvers = [{**r, **resolver} for r in bitstring_resolvers]
-    raw_expectation_list = [[
+    raw_expectation_list = tf.constant([[
         cirq.Simulator().simulate_expectation_values(total_circuit, o,
                                                      r)[0].real for o in raw_ops
     ] for r in total_resolvers]
     expected_expectations = utils.weighted_average(counts, raw_expectation_list)
     # Check that expectations are a reasonable size
     self.assertAllGreater(tf.math.abs(expected_expectations), 1e-3)
->>>>>>> 721b289b
 
     @tf.function
     def expectation_wrapper(hamiltonian, ops, n_samples):
