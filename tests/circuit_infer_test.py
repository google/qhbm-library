--- conflicted
+++ resolved
@@ -219,19 +219,12 @@
     for _ in range(num_symbols):
       symbols.add("".join(random.sample(string.ascii_letters, 10)))
     symbols = sorted(list(symbols))
-<<<<<<< HEAD
-    raw_circuits, raw_resolvers = tfq_util.random_symbol_circuit_resolver_batch(
-        qubits, symbols, batch_size, n_moments=n_moments, p=act_fraction)
-    raw_circuit = raw_circuits[0]
-    resolver = {k: raw_resolvers[0].value_of(k) for k in raw_resolvers[0]}
-=======
     raw_circuits, _ = tfq_util.random_symbol_circuit_resolver_batch(
         qubits, symbols, batch_size, n_moments=n_moments, p=act_fraction)
     raw_circuit = raw_circuits[0]
     random_values = tf.random.uniform([len(symbols)], -1, 1, tf.float32,
                                       self.tf_random_seed).numpy().tolist()
     resolver = dict(zip(symbols, random_values))
->>>>>>> 2f7a2eab
 
     # hamiltonian model and inference
     circuit = circuit_model.QuantumCircuit(
